--- conflicted
+++ resolved
@@ -400,9 +400,7 @@
                   'NO_INVERTED_INDEX'='productBatch',
                   'BUCKETNUMBER'='4',
                   'BUCKETCOLUMNS'='productName')
-<<<<<<< HEAD
-=======
- ```
+```
 
 ## TABLE RENAME
   This command is used to rename the existing table.
@@ -430,5 +428,4 @@
     ALTER TABLE carbon RENAME TO carbondata;
 
    ALTER TABLE test_db.carbon RENAME TO test_db.carbondata;
->>>>>>> 92cd40f1
-```
+```
