--- conflicted
+++ resolved
@@ -1,519 +1,315 @@
-<<<<<<< HEAD
-<!--
-    Licensed to the Apache Software Foundation (ASF) under one
-    or more contributor license agreements.  See the NOTICE file
-    distributed with this work for additional information
-    regarding copyright ownership.  The ASF licenses this file
-    to you under the Apache License, Version 2.0 (the
-    "License"); you may not use this file except in compliance
-    with the License.  You may obtain a copy of the License at
-
-      http://www.apache.org/licenses/LICENSE-2.0
-
-    Unless required by applicable law or agreed to in writing,
-    software distributed under the License is distributed on an
-    "AS IS" BASIS, WITHOUT WARRANTIES OR CONDITIONS OF ANY
-    KIND, either express or implied.  See the License for the
-    specific language governing permissions and limitations
-    under the License.
--->
-
-* [LOAD DATA](#LOAD DATA)
-* [SHOW SEGMENTS](#SHOW SEGMENTS)
-* [DELETE SEGMENT BY ID](#DELETE SEGMENT BY ID)
-* [DELETE SEGMENT BY DATE](#DELETE SEGMENT BY DATE)
-* [UPDATE CARBON TABLE] (# UPDATE CARBON TABLE)
-* [DELETE RECORDS from CARBON TABLE] (# DELETE RECORDS from CARBON TABLE)
-
-***
-
-# LOAD DATA
- This command loads the user data in raw format to the Carbon specific data format store, this way Carbon provides good performance while querying the data.Please visit [Data Management](Carbondata-Management.md) for more details on LOAD
-
-### Syntax
-
-  ```ruby
-  LOAD DATA [LOCAL] INPATH 'folder_path' INTO TABLE [db_name.]table_name 
-              OPTIONS(property_name=property_value, ...)
-  ```
-
-### Parameter Description
-
-| Parameter | Description | Optional |
-| ------------- | -----| -------- |
-| folder_path | Path of raw csv data folder or file. | NO |
-| db_name | Database name, if it is not specified then it uses current database. | YES |
-| table_name | The name of the table in provided database.| NO |
-| OPTIONS | Extra options provided to Load | YES |
- 
-
-### Usage Guideline
-Following are the options that can be used in load data:
-- **DELIMITER:** Delimiters can be provided in the load command.
-    
-    ``` ruby
-    OPTIONS('DELIMITER'=',')
-    ```
-- **QUOTECHAR:** Quote Characters can be provided in the load command.
-
-    ```ruby
-    OPTIONS('QUOTECHAR'='"')
-    ```
-- **COMMENTCHAR:** Comment Characters can be provided in the load command if user want to comment lines.
-
-    ```ruby
-    OPTIONS('COMMENTCHAR'='#')
-    ```
-- **FILEHEADER:** Headers can be provided in the LOAD DATA command if headers are missing in the source files.
-
-    ```ruby
-    OPTIONS('FILEHEADER'='column1,column2') 
-    ```
-- **MULTILINE:** CSV with new line character in quotes.
-
-    ```ruby
-    OPTIONS('MULTILINE'='true') 
-    ```
-- **ESCAPECHAR:** Escape char can be provided if user want strict validation of escape character on CSV.
-
-    ```ruby
-    OPTIONS('ESCAPECHAR'='\') 
-    ```
-- **COMPLEX_DELIMITER_LEVEL_1:** Split the complex type data column in a row (eg., a$b$c --> Array = {a,b,c}).
-
-    ```ruby
-    OPTIONS('COMPLEX_DELIMITER_LEVEL_1'='$') 
-    ```
-- **COMPLEX_DELIMITER_LEVEL_2:** Split the complex type nested data column in a row. Applies level_1 delimiter & applies level_2 based on complex data type (eg., a:b$c:d --> Array> = {{a,b},{c,d}}).
-
-    ```ruby
-    OPTIONS('COMPLEX_DELIMITER_LEVEL_2'=':') 
-    ```
-- **ALL_DICTIONARY_PATH:** All dictionary files path.
-
-    ```ruby
-    OPTIONS('ALL_DICTIONARY_PATH'='/opt/alldictionary/data.dictionary')
-    ```
-- **COLUMNDICT:** Dictionary file path for specified column.
-
-    ```ruby
-    OPTIONS('COLUMNDICT'='column1:dictionaryFilePath1, column2:dictionaryFilePath2')
-    ```
-    Note: ALL_DICTIONARY_PATH and COLUMNDICT can't be used together.
-- **DATEFORMAT:** Date format for specified column.
-
-    ```ruby
-    OPTIONS('DATEFORMAT'='column1:dateFormat1, column2:dateFormat2')
-    ```
-    Note: Date formats are specified by date pattern strings. The date pattern letters in Carbon are
-    the same as in JAVA [SimpleDateFormat](http://docs.oracle.com/javase/7/docs/api/java/text/SimpleDateFormat.html).
-
-**Example:**
-
-  ```ruby
-  LOAD DATA local inpath '/opt/rawdata/data.csv' INTO table carbontable
-                         options('DELIMITER'=',', 'QUOTECHAR'='"', 'COMMENTCHAR'='#',
-                                 'FILEHEADER'='empno,empname,
-                                  designation,doj,workgroupcategory,
-                                  workgroupcategoryname,deptno,deptname,projectcode,
-                                  projectjoindate,projectenddate,attendance,utilization,salary',
-                                 'MULTILINE'='true', 'ESCAPECHAR'='\', 
-                                 'COMPLEX_DELIMITER_LEVEL_1'='$', 
-                                 'COMPLEX_DELIMITER_LEVEL_2'=':',
-                                 'ALL_DICTIONARY_PATH'='/opt/alldictionary/data.dictionary',
-                                 'DATEFORMAT'='projectjoindate:yyyy-MM-dd'
-                                 )
-  ```
-
-***
-
-# SHOW SEGMENTS
-This command is to show the segments of carbon table to the user.
-
-  ```ruby
-  SHOW SEGMENTS FOR TABLE [db_name.]table_name LIMIT number_of_segments;
-  ```
-
-### Parameter Description
-
-| Parameter | Description | Optional |
-| ------------- | -----| --------- |
-| db_name | Database name, if it is not specified then it uses current database. | YES |
-| table_name | The name of the table in provided database.| NO |
-| number_of_segments | limit the output to this number. | YES |
-
-**Example:**
-
-  ```ruby
-  SHOW SEGMENTS FOR TABLE CarbonDatabase.CarbonTable LIMIT 2;
-  ```
-
-***
-
-# DELETE SEGMENT BY ID
-
-This command is to delete segment by using the segment ID.
-
-  ```ruby
-  DELETE SEGMENT segment_id1,segment_id2 FROM TABLE [db_name.]table_name;
-  ```
-
-### Parameter Description
-
-| Parameter | Description | Optional |
-| ------------- | -----| --------- |
-| segment_id | Segment Id of the load. | NO |
-| db_name | Database name, if it is not specified then it uses current database. | YES |
-| table_name | The name of the table in provided database.| NO |
-
-**Example:**
-
-  ```ruby
-  DELETE SEGMENT 0 FROM TABLE CarbonDatabase.CarbonTable;
-  DELETE SEGMENT 0.1,5,8 FROM TABLE CarbonDatabase.CarbonTable;
-  ```
-  Note: Here 0.1 is compacted segment sequence id.  
-
-***
-
-# DELETE SEGMENT BY DATE
-This command will allow to deletes the Carbon segment(s) from the store based on the date provided by the user in the DML command. The segment created before the particular date will be removed from the specific stores.
-
-  ```ruby
-  DELETE SEGMENTS FROM TABLE [db_name.]table_name WHERE STARTTIME BEFORE [DATE_VALUE];
-  ```
-
-### Parameter Description
-
-| Parameter | Description | Optional |
-| ------------- | -----| ------ |
-| DATE_VALUE | Valid segement load start time value. All the segments before this specified date will be deleted. | NO |
-| db_name | Database name, if it is not specified then it uses current database. | YES |
-| table_name | The name of the table in provided database.| NO |
-
-**Example:**
-
-  ```ruby
-  DELETE SEGMENTS FROM TABLE CarbonDatabase.CarbonTable WHERE STARTTIME BEFORE '2017-06-01 12:05:06';  
-  ```
-
-***
-
-# UPDATE CARBON TABLE
-This command updates the carbon table based on the column expression and optional filter conditions.
- 
-The client node where the UPDATE command is executed should be part of the cluster.
-### Syntax
-Syntax1:
-  ```ruby
-  UPDATE <CARBON TABLE>
-  SET (column_name1, column_name2, ... column_name n) =  (column1_expression , column2_expression , column3_expression . .. column n_expression )
-  [ WHERE { <filter_condition> } ]; 
-  ```
-
-  ```ruby
-  UPDATE <CARBON TABLE>
-  SET (column_name1, column_name2, ... column_name n) =  (column1_expression , column2_expression , column3_expression . .. column n_expression )
-  [ WHERE { <filter_condition> } ];
-  ```
-  
-Syntax2:
-  ```ruby
-  UPDATE <CARBON TABLE>
-  SET (column_name1, column_name2,) =  (select sourceColumn1, sourceColumn2 from sourceTable [ WHERE { <filter_condition> } ] )
-  [ WHERE { <filter_condition> } ];
-  ```
-
-### Parameter Description
-
-| Parameter | Description |
-| ------------- | -----|
-| CARBON TABLE | The name of the Carbon table in which you want to perform the update operation. |
-| column_name | The destination columns to be updated. |
-| sourceColumn | The source table column values to be updated in destination table. |
-| sourceTable | The table from which the records are updated into destination Carbon table. |
- 
-### Usage Guidelines
-Following are the conditions to use UPDATE:
-- The update command fails if multiple input rows in source table are matched with single row in destination table.
-- If the source table generates empty records, the update operation will complete without updating the table.
-- If a source table row does not correspond to any of the existing rows in a destination table, the update operation will complete without updating the table.
-- UPDATE is not supported on the table which has secondary index.
-- In sub-query, if the source table and the target table are same, then the update operation fails.
-- If the sub-query used in UPDATE statement contains aggregate method or group by query, then the UPDATE operation fails.
-  For example, update t_carbn01 a set (a.item_type_code, a.profit) = ( select b.item_type_cd, sum(b.profit) from t_carbn01b b where item_type_cd =2 group by item_type_code);
-  Here, aggregate function sum(b.profit) and group by clause are used in the sub-query, hence the UPDATE operation fails.
-
-**Example1:**
-  ```ruby
-  update carbonTable1 d set (d.column3,d.column5 ) = (select s.c33 ,s.c55 from sourceTable1 s where d.column1 = s.c11) where d.column1 = 'china' exists( select * from table3 o where o.c2 > 1);
-  ```
-
-**Example2:**
-  ```ruby
-  update carbonTable1 d set (c3) = (select s.c33 from sourceTable1 s where d.column1 = s.c11) where exists( select * from iud.other o where o.c2 > 1);
-  ```
-
-**Example3:**
-  ```ruby
-  update carbonTable1 set (c2, c5 ) = (c2 + 1, concat(c5 , "y" ));
-  ```
-
-**Example4:**
-  ```ruby
-  update carbonTable1 d set (c2, c5 ) = (c2 + 1, "xyx") where d.column1 = 'india';
-  ```
-
-**Example5:**
-  ```ruby
-  update carbonTable1 d set (c2, c5 ) = (c2 + 1, "xyx") where d.column1 = 'india' and exists( select * from table3 o where o.column2 > 1);
-  ```
-
-### System Response
-Success/Failure will be captured in the driver log and the client.
-
-***
- 
-# DELETE RECORDS from CARBON TABLE
-This command delete records from Carbon table.
-The client node where the DELETE RECORDS command is executed should be part of the cluster.
-
-### Syntax
-DELETE FROM CARBON_TABLE [WHERE expression];
-
-### Parameter Description
-
-| Parameter | Description |
-| ------------- | -----|
-| CARBON TABLE | The name of the Carbon table in which you want to perform the delete. |
- 
-### Usage Guidelines
-DELETE is not supported on the table which has secondary index.
-
-**Example1:**
-  ```ruby
-  delete from columncarbonTable1 d where d.column1  = 'china'
-  ```
-**Example2:**
-  ```ruby
-  delete from dest where column1 IN ('china', 'USA')
-  ```
-
-**Example3:**
-  ```ruby
-  delete from columncarbonTable1 where column1 IN (select column11 from sourceTable2)
-  ```
-
-**Example4:**
-  ```ruby
-  delete from columncarbonTable1 where column1 IN (select column11 from sourceTable2 where column1 = 'USA')
-  ```
-
-**Example5:**
-  ```ruby
-  delete from columncarbonTable1 where column2 >= 4
-  ```
-
-### System Response
-Success/Failure will be captured in the driver log and client.
-
-***
-=======
-<!--
-    Licensed to the Apache Software Foundation (ASF) under one
-    or more contributor license agreements.  See the NOTICE file
-    distributed with this work for additional information
-    regarding copyright ownership.  The ASF licenses this file
-    to you under the Apache License, Version 2.0 (the
-    "License"); you may not use this file except in compliance
-    with the License.  You may obtain a copy of the License at
-
-      http://www.apache.org/licenses/LICENSE-2.0
-
-    Unless required by applicable law or agreed to in writing,
-    software distributed under the License is distributed on an
-    "AS IS" BASIS, WITHOUT WARRANTIES OR CONDITIONS OF ANY
-    KIND, either express or implied.  See the License for the
-    specific language governing permissions and limitations
-    under the License.
--->
-
-* [LOAD DATA](#LOAD DATA)
-* [SHOW SEGMENTS](#SHOW SEGMENTS)
-* [DELETE SEGMENT BY ID](#DELETE SEGMENT BY ID)
-* [DELETE SEGMENT BY DATE](#DELETE SEGMENT BY DATE)
-
-***
-
-# LOAD DATA
- This command loads the user data in raw format to the Carbon specific data format store, this way Carbon provides good performance while querying the data.Please visit [Data Management](Carbondata-Management.md) for more details on LOAD
-
-### Syntax
-
-  ```ruby
-  LOAD DATA [LOCAL] INPATH 'folder_path' INTO TABLE [db_name.]table_name 
-              OPTIONS(property_name=property_value, ...)
-  ```
-
-### Parameter Description
-
-| Parameter | Description | Optional |
-| ------------- | -----| -------- |
-| folder_path | Path of raw csv data folder or file. | NO |
-| db_name | Database name, if it is not specified then it uses current database. | YES |
-| table_name | The name of the table in provided database.| NO |
-| OPTIONS | Extra options provided to Load | YES |
- 
-
-### Usage Guideline
-Following are the options that can be used in load data:
-- **DELIMITER:** Delimiters can be provided in the load command.
-    
-    ``` ruby
-    OPTIONS('DELIMITER'=',')
-    ```
-- **QUOTECHAR:** Quote Characters can be provided in the load command.
-
-    ```ruby
-    OPTIONS('QUOTECHAR'='"')
-    ```
-- **COMMENTCHAR:** Comment Characters can be provided in the load command if user want to comment lines.
-
-    ```ruby
-    OPTIONS('COMMENTCHAR'='#')
-    ```
-- **FILEHEADER:** Headers can be provided in the LOAD DATA command if headers are missing in the source files.
-
-    ```ruby
-    OPTIONS('FILEHEADER'='column1,column2') 
-    ```
-- **MULTILINE:** CSV with new line character in quotes.
-
-    ```ruby
-    OPTIONS('MULTILINE'='true') 
-    ```
-- **ESCAPECHAR:** Escape char can be provided if user want strict validation of escape character on CSV.
-
-    ```ruby
-    OPTIONS('ESCAPECHAR'='\') 
-    ```
-- **COMPLEX_DELIMITER_LEVEL_1:** Split the complex type data column in a row (eg., a$b$c --> Array = {a,b,c}).
-
-    ```ruby
-    OPTIONS('COMPLEX_DELIMITER_LEVEL_1'='$') 
-    ```
-- **COMPLEX_DELIMITER_LEVEL_2:** Split the complex type nested data column in a row. Applies level_1 delimiter & applies level_2 based on complex data type (eg., a:b$c:d --> Array> = {{a,b},{c,d}}).
-
-    ```ruby
-    OPTIONS('COMPLEX_DELIMITER_LEVEL_2'=':') 
-    ```
-- **ALL_DICTIONARY_PATH:** All dictionary files path.
-
-    ```ruby
-    OPTIONS('ALL_DICTIONARY_PATH'='/opt/alldictionary/data.dictionary')
-    ```
-- **COLUMNDICT:** Dictionary file path for specified column.
-
-    ```ruby
-    OPTIONS('COLUMNDICT'='column1:dictionaryFilePath1, column2:dictionaryFilePath2')
-    ```
-    Note: ALL_DICTIONARY_PATH and COLUMNDICT can't be used together.
-- **DATEFORMAT:** Date format for specified column.
-
-    ```ruby
-    OPTIONS('DATEFORMAT'='column1:dateFormat1, column2:dateFormat2')
-    ```
-    Note: Date formats are specified by date pattern strings. The date pattern letters in Carbon are
-    the same as in JAVA [SimpleDateFormat](http://docs.oracle.com/javase/7/docs/api/java/text/SimpleDateFormat.html).
-
-**Example:**
-
-  ```ruby
-  LOAD DATA local inpath '/opt/rawdata/data.csv' INTO table carbontable
-                         options('DELIMITER'=',', 'QUOTECHAR'='"', 'COMMENTCHAR'='#',
-                                 'FILEHEADER'='empno,empname,
-                                  designation,doj,workgroupcategory,
-                                  workgroupcategoryname,deptno,deptname,projectcode,
-                                  projectjoindate,projectenddate,attendance,utilization,salary',
-                                 'MULTILINE'='true', 'ESCAPECHAR'='\', 
-                                 'COMPLEX_DELIMITER_LEVEL_1'='$', 
-                                 'COMPLEX_DELIMITER_LEVEL_2'=':',
-                                 'ALL_DICTIONARY_PATH'='/opt/alldictionary/data.dictionary',
-                                 'DATEFORMAT'='projectjoindate:yyyy-MM-dd'
-                                 )
-  ```
-
-***
-
-# SHOW SEGMENTS
-This command is to show the segments of carbon table to the user.
-
-  ```ruby
-  SHOW SEGMENTS FOR TABLE [db_name.]table_name LIMIT number_of_segments;
-  ```
-
-### Parameter Description
-
-| Parameter | Description | Optional |
-| ------------- | -----| --------- |
-| db_name | Database name, if it is not specified then it uses current database. | YES |
-| table_name | The name of the table in provided database.| NO |
-| number_of_segments | limit the output to this number. | YES |
-
-**Example:**
-
-  ```ruby
-  SHOW SEGMENTS FOR TABLE CarbonDatabase.CarbonTable LIMIT 2;
-  ```
-
-***
-
-# DELETE SEGMENT BY ID
-
-This command is to delete segment by using the segment ID.
-
-  ```ruby
-  DELETE SEGMENT segment_id1,segment_id2 FROM TABLE [db_name.]table_name;
-  ```
-
-### Parameter Description
-
-| Parameter | Description | Optional |
-| ------------- | -----| --------- |
-| segment_id | Segment Id of the load. | NO |
-| db_name | Database name, if it is not specified then it uses current database. | YES |
-| table_name | The name of the table in provided database.| NO |
-
-**Example:**
-
-  ```ruby
-  DELETE SEGMENT 0 FROM TABLE CarbonDatabase.CarbonTable;
-  DELETE SEGMENT 0.1,5,8 FROM TABLE CarbonDatabase.CarbonTable;
-  ```
-  Note: Here 0.1 is compacted segment sequence id.  
-
-***
-
-# DELETE SEGMENT BY DATE
-This command will allow to deletes the Carbon segment(s) from the store based on the date provided by the user in the DML command. The segment created before the particular date will be removed from the specific stores.
-
-  ```ruby
-  DELETE SEGMENTS FROM TABLE [db_name.]table_name WHERE STARTTIME BEFORE [DATE_VALUE];
-  ```
-
-### Parameter Description
-
-| Parameter | Description | Optional |
-| ------------- | -----| ------ |
-| DATE_VALUE | Valid segement load start time value. All the segments before this specified date will be deleted. | NO |
-| db_name | Database name, if it is not specified then it uses current database. | YES |
-| table_name | The name of the table in provided database.| NO |
-
-**Example:**
-
-  ```ruby
-  DELETE SEGMENTS FROM TABLE CarbonDatabase.CarbonTable WHERE STARTTIME BEFORE '2017-06-01 12:05:06';  
-  ```
-
-***
->>>>>>> 95d38d65
+<!--
+    Licensed to the Apache Software Foundation (ASF) under one
+    or more contributor license agreements.  See the NOTICE file
+    distributed with this work for additional information
+    regarding copyright ownership.  The ASF licenses this file
+    to you under the Apache License, Version 2.0 (the
+    "License"); you may not use this file except in compliance
+    with the License.  You may obtain a copy of the License at
+
+      http://www.apache.org/licenses/LICENSE-2.0
+
+    Unless required by applicable law or agreed to in writing,
+    software distributed under the License is distributed on an
+    "AS IS" BASIS, WITHOUT WARRANTIES OR CONDITIONS OF ANY
+    KIND, either express or implied.  See the License for the
+    specific language governing permissions and limitations
+    under the License.
+-->
+
+* [LOAD DATA](#LOAD DATA)
+* [SHOW SEGMENTS](#SHOW SEGMENTS)
+* [DELETE SEGMENT BY ID](#DELETE SEGMENT BY ID)
+* [DELETE SEGMENT BY DATE](#DELETE SEGMENT BY DATE)
+* [UPDATE CARBON TABLE] (#UPDATE CARBON TABLE)
+* [DELETE RECORDS from CARBON TABLE] (#DELETE RECORDS from CARBON TABLE)
+
+***
+
+# LOAD DATA
+ This command loads the user data in raw format to the Carbon specific data format store, this way Carbon provides good performance while querying the data.Please visit [Data Management](Carbondata-Management.md) for more details on LOAD
+
+### Syntax
+
+  ```ruby
+  LOAD DATA [LOCAL] INPATH 'folder_path' INTO TABLE [db_name.]table_name 
+              OPTIONS(property_name=property_value, ...)
+  ```
+
+### Parameter Description
+
+| Parameter | Description | Optional |
+| ------------- | -----| -------- |
+| folder_path | Path of raw csv data folder or file. | NO |
+| db_name | Database name, if it is not specified then it uses current database. | YES |
+| table_name | The name of the table in provided database.| NO |
+| OPTIONS | Extra options provided to Load | YES |
+ 
+
+### Usage Guideline
+Following are the options that can be used in load data:
+- **DELIMITER:** Delimiters can be provided in the load command.
+    
+    ``` ruby
+    OPTIONS('DELIMITER'=',')
+    ```
+- **QUOTECHAR:** Quote Characters can be provided in the load command.
+
+    ```ruby
+    OPTIONS('QUOTECHAR'='"')
+    ```
+- **COMMENTCHAR:** Comment Characters can be provided in the load command if user want to comment lines.
+
+    ```ruby
+    OPTIONS('COMMENTCHAR'='#')
+    ```
+- **FILEHEADER:** Headers can be provided in the LOAD DATA command if headers are missing in the source files.
+
+    ```ruby
+    OPTIONS('FILEHEADER'='column1,column2') 
+    ```
+- **MULTILINE:** CSV with new line character in quotes.
+
+    ```ruby
+    OPTIONS('MULTILINE'='true') 
+    ```
+- **ESCAPECHAR:** Escape char can be provided if user want strict validation of escape character on CSV.
+
+    ```ruby
+    OPTIONS('ESCAPECHAR'='\') 
+    ```
+- **COMPLEX_DELIMITER_LEVEL_1:** Split the complex type data column in a row (eg., a$b$c --> Array = {a,b,c}).
+
+    ```ruby
+    OPTIONS('COMPLEX_DELIMITER_LEVEL_1'='$') 
+    ```
+- **COMPLEX_DELIMITER_LEVEL_2:** Split the complex type nested data column in a row. Applies level_1 delimiter & applies level_2 based on complex data type (eg., a:b$c:d --> Array> = {{a,b},{c,d}}).
+
+    ```ruby
+    OPTIONS('COMPLEX_DELIMITER_LEVEL_2'=':') 
+    ```
+- **ALL_DICTIONARY_PATH:** All dictionary files path.
+
+    ```ruby
+    OPTIONS('ALL_DICTIONARY_PATH'='/opt/alldictionary/data.dictionary')
+    ```
+- **COLUMNDICT:** Dictionary file path for specified column.
+
+    ```ruby
+    OPTIONS('COLUMNDICT'='column1:dictionaryFilePath1, column2:dictionaryFilePath2')
+    ```
+    Note: ALL_DICTIONARY_PATH and COLUMNDICT can't be used together.
+- **DATEFORMAT:** Date format for specified column.
+
+    ```ruby
+    OPTIONS('DATEFORMAT'='column1:dateFormat1, column2:dateFormat2')
+    ```
+    Note: Date formats are specified by date pattern strings. The date pattern letters in Carbon are
+    the same as in JAVA [SimpleDateFormat](http://docs.oracle.com/javase/7/docs/api/java/text/SimpleDateFormat.html).
+
+**Example:**
+
+  ```ruby
+  LOAD DATA local inpath '/opt/rawdata/data.csv' INTO table carbontable
+                         options('DELIMITER'=',', 'QUOTECHAR'='"', 'COMMENTCHAR'='#',
+                                 'FILEHEADER'='empno,empname,
+                                  designation,doj,workgroupcategory,
+                                  workgroupcategoryname,deptno,deptname,projectcode,
+                                  projectjoindate,projectenddate,attendance,utilization,salary',
+                                 'MULTILINE'='true', 'ESCAPECHAR'='\', 
+                                 'COMPLEX_DELIMITER_LEVEL_1'='$', 
+                                 'COMPLEX_DELIMITER_LEVEL_2'=':',
+                                 'ALL_DICTIONARY_PATH'='/opt/alldictionary/data.dictionary',
+                                 'DATEFORMAT'='projectjoindate:yyyy-MM-dd'
+                                 )
+  ```
+
+***
+
+# SHOW SEGMENTS
+This command is to show the segments of carbon table to the user.
+
+  ```ruby
+  SHOW SEGMENTS FOR TABLE [db_name.]table_name LIMIT number_of_segments;
+  ```
+
+### Parameter Description
+
+| Parameter | Description | Optional |
+| ------------- | -----| --------- |
+| db_name | Database name, if it is not specified then it uses current database. | YES |
+| table_name | The name of the table in provided database.| NO |
+| number_of_segments | limit the output to this number. | YES |
+
+**Example:**
+
+  ```ruby
+  SHOW SEGMENTS FOR TABLE CarbonDatabase.CarbonTable LIMIT 2;
+  ```
+
+***
+
+# DELETE SEGMENT BY ID
+
+This command is to delete segment by using the segment ID.
+
+  ```ruby
+  DELETE SEGMENT segment_id1,segment_id2 FROM TABLE [db_name.]table_name;
+  ```
+
+### Parameter Description
+
+| Parameter | Description | Optional |
+| ------------- | -----| --------- |
+| segment_id | Segment Id of the load. | NO |
+| db_name | Database name, if it is not specified then it uses current database. | YES |
+| table_name | The name of the table in provided database.| NO |
+
+**Example:**
+
+  ```ruby
+  DELETE SEGMENT 0 FROM TABLE CarbonDatabase.CarbonTable;
+  DELETE SEGMENT 0.1,5,8 FROM TABLE CarbonDatabase.CarbonTable;
+  ```
+  Note: Here 0.1 is compacted segment sequence id.  
+
+***
+
+# DELETE SEGMENT BY DATE
+This command will allow to deletes the Carbon segment(s) from the store based on the date provided by the user in the DML command. The segment created before the particular date will be removed from the specific stores.
+
+  ```ruby
+  DELETE SEGMENTS FROM TABLE [db_name.]table_name WHERE STARTTIME BEFORE [DATE_VALUE];
+  ```
+
+### Parameter Description
+
+| Parameter | Description | Optional |
+| ------------- | -----| ------ |
+| DATE_VALUE | Valid segement load start time value. All the segments before this specified date will be deleted. | NO |
+| db_name | Database name, if it is not specified then it uses current database. | YES |
+| table_name | The name of the table in provided database.| NO |
+
+**Example:**
+
+  ```ruby
+  DELETE SEGMENTS FROM TABLE CarbonDatabase.CarbonTable WHERE STARTTIME BEFORE '2017-06-01 12:05:06';  
+  ```
+
+***
+
+# UPDATE CARBON TABLE
+This command updates the carbon table based on the column expression and optional filter conditions.
+ 
+The client node where the UPDATE command is executed should be part of the cluster.
+### Syntax
+Syntax1:
+  ```ruby
+  UPDATE <CARBON TABLE>
+  SET (column_name1, column_name2, ... column_name n) =  (column1_expression , column2_expression , column3_expression . .. column n_expression )
+  [ WHERE { <filter_condition> } ]; 
+  ```
+
+  ```ruby
+  UPDATE <CARBON TABLE>
+  SET (column_name1, column_name2, ... column_name n) =  (column1_expression , column2_expression , column3_expression . .. column n_expression )
+  [ WHERE { <filter_condition> } ];
+  ```
+  
+Syntax2:
+  ```ruby
+  UPDATE <CARBON TABLE>
+  SET (column_name1, column_name2,) =  (select sourceColumn1, sourceColumn2 from sourceTable [ WHERE { <filter_condition> } ] )
+  [ WHERE { <filter_condition> } ];
+  ```
+
+### Parameter Description
+
+| Parameter | Description |
+| ------------- | -----|
+| CARBON TABLE | The name of the Carbon table in which you want to perform the update operation. |
+| column_name | The destination columns to be updated. |
+| sourceColumn | The source table column values to be updated in destination table. |
+| sourceTable | The table from which the records are updated into destination Carbon table. |
+ 
+### Usage Guidelines
+Following are the conditions to use UPDATE:
+- The update command fails if multiple input rows in source table are matched with single row in destination table.
+- If the source table generates empty records, the update operation will complete without updating the table.
+- If a source table row does not correspond to any of the existing rows in a destination table, the update operation will complete without updating the table.
+- In sub-query, if the source table and the target table are same, then the update operation fails.
+- If the sub-query used in UPDATE statement contains aggregate method or group by query, then the UPDATE operation fails.
+  For example, update t_carbn01 a set (a.item_type_code, a.profit) = ( select b.item_type_cd, sum(b.profit) from t_carbn01b b where item_type_cd =2 group by item_type_code);
+  Here, aggregate function sum(b.profit) and group by clause are used in the sub-query, hence the UPDATE operation fails.
+
+**Example1:**
+  ```ruby
+  update carbonTable1 d set (d.column3,d.column5 ) = (select s.c33 ,s.c55 from sourceTable1 s where d.column1 = s.c11) where d.column1 = 'china' exists( select * from table3 o where o.c2 > 1);
+  ```
+
+**Example2:**
+  ```ruby
+  update carbonTable1 d set (c3) = (select s.c33 from sourceTable1 s where d.column1 = s.c11) where exists( select * from iud.other o where o.c2 > 1);
+  ```
+
+**Example3:**
+  ```ruby
+  update carbonTable1 set (c2, c5 ) = (c2 + 1, concat(c5 , "y" ));
+  ```
+
+**Example4:**
+  ```ruby
+  update carbonTable1 d set (c2, c5 ) = (c2 + 1, "xyx") where d.column1 = 'india';
+  ```
+
+**Example5:**
+  ```ruby
+  update carbonTable1 d set (c2, c5 ) = (c2 + 1, "xyx") where d.column1 = 'india' and exists( select * from table3 o where o.column2 > 1);
+  ```
+
+### System Response
+Success/Failure will be captured in the driver log and the client.
+
+***
+ 
+# DELETE RECORDS from CARBON TABLE
+This command delete records from Carbon table.
+The client node where the DELETE RECORDS command is executed should be part of the cluster.
+
+### Syntax
+DELETE FROM CARBON_TABLE [WHERE expression];
+
+### Parameter Description
+
+| Parameter | Description |
+| ------------- | -----|
+| CARBON TABLE | The name of the Carbon table in which you want to perform the delete. |
+ 
+**Example1:**
+  ```ruby
+  delete from columncarbonTable1 d where d.column1  = 'china'
+  ```
+**Example2:**
+  ```ruby
+  delete from dest where column1 IN ('china', 'USA')
+  ```
+
+**Example3:**
+  ```ruby
+  delete from columncarbonTable1 where column1 IN (select column11 from sourceTable2)
+  ```
+
+**Example4:**
+  ```ruby
+  delete from columncarbonTable1 where column1 IN (select column11 from sourceTable2 where column1 = 'USA')
+  ```
+
+**Example5:**
+  ```ruby
+  delete from columncarbonTable1 where column2 >= 4
+  ```
+
+### System Response
+Success/Failure will be captured in the driver log and client.
+
+***