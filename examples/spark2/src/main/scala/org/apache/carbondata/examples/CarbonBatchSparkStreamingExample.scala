--- conflicted
+++ resolved
@@ -172,10 +172,6 @@
         df.write
           .format("carbondata")
           .option("tableName", tableName)
-<<<<<<< HEAD
-          .option("single_pass", "true")
-=======
->>>>>>> 9f2884a0
           .mode(SaveMode.Append)
           .save()
       }}
