/*
 * Licensed to the Apache Software Foundation (ASF) under one or more
 * contributor license agreements.  See the NOTICE file distributed with
 * this work for additional information regarding copyright ownership.
 * The ASF licenses this file to You under the Apache License, Version 2.0
 * (the "License"); you may not use this file except in compliance with
 * the License.  You may obtain a copy of the License at
 *
 *    http://www.apache.org/licenses/LICENSE-2.0
 *
 * Unless required by applicable law or agreed to in writing, software
 * distributed under the License is distributed on an "AS IS" BASIS,
 * WITHOUT WARRANTIES OR CONDITIONS OF ANY KIND, either express or implied.
 * See the License for the specific language governing permissions and
 * limitations under the License.
 */

package org.apache.carbondata.hadoop.api;

import java.io.ByteArrayInputStream;
import java.io.DataInputStream;
import java.io.File;
import java.io.FileNotFoundException;
import java.io.IOException;
import java.lang.reflect.Constructor;
import java.util.ArrayList;
import java.util.Arrays;
import java.util.BitSet;
import java.util.HashMap;
import java.util.HashSet;
import java.util.LinkedList;
import java.util.List;
import java.util.Map;
import java.util.Set;

import org.apache.carbondata.core.constants.CarbonCommonConstants;
import org.apache.carbondata.core.datamap.DataMapStoreManager;
import org.apache.carbondata.core.datamap.TableDataMap;
import org.apache.carbondata.core.datastore.filesystem.CarbonFile;
import org.apache.carbondata.core.datastore.impl.FileFactory;
import org.apache.carbondata.core.exception.InvalidConfigurationException;
import org.apache.carbondata.core.indexstore.ExtendedBlocklet;
import org.apache.carbondata.core.indexstore.blockletindex.BlockletDataMap;
import org.apache.carbondata.core.indexstore.blockletindex.BlockletDataMapFactory;
import org.apache.carbondata.core.keygenerator.KeyGenException;
import org.apache.carbondata.core.metadata.AbsoluteTableIdentifier;
import org.apache.carbondata.core.metadata.ColumnarFormatVersion;
import org.apache.carbondata.core.metadata.schema.PartitionInfo;
import org.apache.carbondata.core.metadata.schema.table.CarbonTable;
import org.apache.carbondata.core.metadata.schema.table.TableInfo;
import org.apache.carbondata.core.mutate.CarbonUpdateUtil;
import org.apache.carbondata.core.mutate.SegmentUpdateDetails;
import org.apache.carbondata.core.mutate.UpdateVO;
import org.apache.carbondata.core.mutate.data.BlockMappingVO;
import org.apache.carbondata.core.reader.CarbonIndexFileReader;
import org.apache.carbondata.core.scan.expression.Expression;
import org.apache.carbondata.core.scan.filter.FilterExpressionProcessor;
import org.apache.carbondata.core.scan.filter.SingleTableProvider;
import org.apache.carbondata.core.scan.filter.TableProvider;
import org.apache.carbondata.core.scan.filter.resolver.FilterResolverIntf;
import org.apache.carbondata.core.scan.model.CarbonQueryPlan;
import org.apache.carbondata.core.scan.model.QueryModel;
import org.apache.carbondata.core.stats.QueryStatistic;
import org.apache.carbondata.core.stats.QueryStatisticsConstants;
import org.apache.carbondata.core.stats.QueryStatisticsRecorder;
import org.apache.carbondata.core.statusmanager.FileFormat;
import org.apache.carbondata.core.statusmanager.SegmentStatusManager;
import org.apache.carbondata.core.statusmanager.SegmentUpdateStatusManager;
import org.apache.carbondata.core.util.CarbonProperties;
import org.apache.carbondata.core.util.CarbonTimeStatisticsFactory;
import org.apache.carbondata.core.util.CarbonUtil;
import org.apache.carbondata.core.util.DataTypeConverter;
import org.apache.carbondata.core.util.DataTypeConverterImpl;
import org.apache.carbondata.core.util.path.CarbonStorePath;
import org.apache.carbondata.core.util.path.CarbonTablePath;
import org.apache.carbondata.format.BlockIndex;
import org.apache.carbondata.hadoop.CarbonInputSplit;
import org.apache.carbondata.hadoop.CarbonMultiBlockSplit;
import org.apache.carbondata.hadoop.CarbonProjection;
import org.apache.carbondata.hadoop.CarbonRecordReader;
import org.apache.carbondata.hadoop.readsupport.CarbonReadSupport;
import org.apache.carbondata.hadoop.readsupport.impl.DictionaryDecodeReadSupport;
import org.apache.carbondata.hadoop.util.CarbonInputFormatUtil;
import org.apache.carbondata.hadoop.util.ObjectSerializationUtil;
import org.apache.carbondata.hadoop.util.SchemaReader;

import org.apache.commons.logging.Log;
import org.apache.commons.logging.LogFactory;
import org.apache.hadoop.conf.Configuration;
import org.apache.hadoop.fs.BlockLocation;
import org.apache.hadoop.fs.FileStatus;
import org.apache.hadoop.fs.FileSystem;
import org.apache.hadoop.fs.LocalFileSystem;
import org.apache.hadoop.fs.Path;
import org.apache.hadoop.mapreduce.InputSplit;
import org.apache.hadoop.mapreduce.Job;
import org.apache.hadoop.mapreduce.JobContext;
import org.apache.hadoop.mapreduce.RecordReader;
import org.apache.hadoop.mapreduce.TaskAttemptContext;
import org.apache.hadoop.mapreduce.lib.input.FileInputFormat;
import org.apache.hadoop.mapreduce.lib.input.FileSplit;
import org.apache.hadoop.mapreduce.security.TokenCache;

/**
 * Input format of CarbonData file.
 *
 * @param <T>
 */
public class CarbonTableInputFormat<T> extends FileInputFormat<Void, T> {

  // comma separated list of input segment numbers
  public static final String INPUT_SEGMENT_NUMBERS =
      "mapreduce.input.carboninputformat.segmentnumbers";
  public static final String VALIDATE_INPUT_SEGMENT_IDs =
            "mapreduce.input.carboninputformat.validsegments";
  // comma separated list of input files
  public static final String INPUT_FILES = "mapreduce.input.carboninputformat.files";
  public static final String ALTER_PARTITION_ID = "mapreduce.input.carboninputformat.partitionid";
  private static final Log LOG = LogFactory.getLog(CarbonTableInputFormat.class);
  private static final String FILTER_PREDICATE =
      "mapreduce.input.carboninputformat.filter.predicate";
  private static final String COLUMN_PROJECTION = "mapreduce.input.carboninputformat.projection";
  private static final String TABLE_INFO = "mapreduce.input.carboninputformat.tableinfo";
  private static final String CARBON_READ_SUPPORT = "mapreduce.input.carboninputformat.readsupport";
  private static final String CARBON_CONVERTER = "mapreduce.input.carboninputformat.converter";
  private static final String DATA_MAP_DSTR = "mapreduce.input.carboninputformat.datamapdstr";
  public static final String DATABASE_NAME = "mapreduce.input.carboninputformat.databaseName";
  public static final String TABLE_NAME = "mapreduce.input.carboninputformat.tableName";

  // a cache for carbon table, it will be used in task side
  private CarbonTable carbonTable;

  /**
   * Set the `tableInfo` in `configuration`
   */
  public static void setTableInfo(Configuration configuration, TableInfo tableInfo)
      throws IOException {
    if (null != tableInfo) {
      configuration.set(TABLE_INFO, ObjectSerializationUtil.encodeToString(tableInfo.serialize()));
    }
  }

  /**
   * Get TableInfo object from `configuration`
   */
<<<<<<< HEAD
  public TableInfo getTableInfo(Configuration configuration) throws IOException {
=======
  public static TableInfo getTableInfo(Configuration configuration) throws IOException {
>>>>>>> 520ee50a
    String tableInfoStr = configuration.get(TABLE_INFO);
    if (tableInfoStr == null) {
      return null;
    } else {
      TableInfo output = new TableInfo();
      output.readFields(
          new DataInputStream(
            new ByteArrayInputStream(ObjectSerializationUtil.decodeStringToBytes(tableInfoStr))));
      return output;
    }
  }

  /**
   * Get the cached CarbonTable or create it by TableInfo in `configuration`
   */
  private CarbonTable getOrCreateCarbonTable(Configuration configuration) throws IOException {
    if (carbonTable == null) {
      // carbon table should be created either from deserialized table info (schema saved in
      // hive metastore) or by reading schema in HDFS (schema saved in HDFS)
      TableInfo tableInfo = getTableInfo(configuration);
      CarbonTable carbonTable;
      if (tableInfo != null) {
        carbonTable = CarbonTable.buildFromTableInfo(tableInfo);
      } else {
        carbonTable = SchemaReader.readCarbonTableFromStore(
            getAbsoluteTableIdentifier(configuration));
      }
      this.carbonTable = carbonTable;
      return carbonTable;
    } else {
      return this.carbonTable;
    }
  }

  public static void setTablePath(Configuration configuration, String tablePath)
      throws IOException {
    configuration.set(FileInputFormat.INPUT_DIR, tablePath);
  }

  public static void setPartitionIdList(Configuration configuration, List<String> partitionIds) {
    configuration.set(ALTER_PARTITION_ID, partitionIds.toString());
  }


  public static void setDataMapJob(Configuration configuration, DataMapJob dataMapJob)
      throws IOException {
    if (dataMapJob != null) {
      String toString = ObjectSerializationUtil.convertObjectToString(dataMapJob);
      configuration.set(DATA_MAP_DSTR, toString);
    }
  }

  private static DataMapJob getDataMapJob(Configuration configuration) throws IOException {
    String jobString = configuration.get(DATA_MAP_DSTR);
    if (jobString != null) {
      DataMapJob dataMapJob = (DataMapJob) ObjectSerializationUtil.convertStringToObject(jobString);
      return dataMapJob;
    }
    return null;
  }

  /**
   * It sets unresolved filter expression.
   *
   * @param configuration
   * @param filterExpression
   */
  public static void setFilterPredicates(Configuration configuration, Expression filterExpression) {
    if (filterExpression == null) {
      return;
    }
    try {
      String filterString = ObjectSerializationUtil.convertObjectToString(filterExpression);
      configuration.set(FILTER_PREDICATE, filterString);
    } catch (Exception e) {
      throw new RuntimeException("Error while setting filter expression to Job", e);
    }
  }

  public static void setColumnProjection(Configuration configuration, CarbonProjection projection) {
    if (projection == null || projection.isEmpty()) {
      return;
    }
    String[] allColumns = projection.getAllColumns();
    StringBuilder builder = new StringBuilder();
    for (String column : allColumns) {
      builder.append(column).append(",");
    }
    String columnString = builder.toString();
    columnString = columnString.substring(0, columnString.length() - 1);
    configuration.set(COLUMN_PROJECTION, columnString);
  }

  public static String getColumnProjection(Configuration configuration) {
    return configuration.get(COLUMN_PROJECTION);
  }

  public static void setCarbonReadSupport(Configuration configuration,
      Class<? extends CarbonReadSupport> readSupportClass) {
    if (readSupportClass != null) {
      configuration.set(CARBON_READ_SUPPORT, readSupportClass.getName());
    }
  }

  private static CarbonTablePath getTablePath(AbsoluteTableIdentifier absIdentifier) {
    return CarbonStorePath.getCarbonTablePath(absIdentifier);
  }

  /**
   * Set list of segments to access
   */
  public static void setSegmentsToAccess(Configuration configuration, List<String> validSegments) {
    configuration.set(INPUT_SEGMENT_NUMBERS, CarbonUtil.getSegmentString(validSegments));
  }

  /**
   * Set `CARBON_INPUT_SEGMENTS` from property to configuration
   */
  public static void setQuerySegment(Configuration conf, AbsoluteTableIdentifier identifier) {
    String dbName = identifier.getCarbonTableIdentifier().getDatabaseName().toLowerCase();
    String tbName = identifier.getCarbonTableIdentifier().getTableName().toLowerCase();
    String segmentNumbersFromProperty = CarbonProperties.getInstance()
        .getProperty(CarbonCommonConstants.CARBON_INPUT_SEGMENTS + dbName + "." + tbName, "*");
    if (!segmentNumbersFromProperty.trim().equals("*")) {
      CarbonTableInputFormat
          .setSegmentsToAccess(conf, Arrays.asList(segmentNumbersFromProperty.split(",")));
    }
  }

  /**
   * set list of segment to access
   */
  public static void setValidateSegmentsToAccess(Configuration configuration, Boolean validate) {
    configuration.set(CarbonTableInputFormat.VALIDATE_INPUT_SEGMENT_IDs, validate.toString());
  }

  public static void setAggeragateTableSegments(Configuration configuration, String segments) {
    configuration.set(CarbonCommonConstants.CARBON_INPUT_SEGMENTS, segments);
  }

  private static String getAggeragateTableSegments(Configuration configuration) {
    return configuration.get(CarbonCommonConstants.CARBON_INPUT_SEGMENTS);
  }

  /**
   * get list of segment to access
   */
  public static boolean getValidateSegmentsToAccess(Configuration configuration) {
    return configuration.get(CarbonTableInputFormat.VALIDATE_INPUT_SEGMENT_IDs, "true")
        .equalsIgnoreCase("true");
  }

  /**
   * Set list of files to access
   */
  public static void setFilesToAccess(Configuration configuration, List<String> validFiles) {
    configuration.set(INPUT_FILES, CarbonUtil.getSegmentString(validFiles));
  }

  private AbsoluteTableIdentifier getAbsoluteTableIdentifier(Configuration configuration)
      throws IOException {
    String tablePath = configuration.get(INPUT_DIR, "");
    try {
      return AbsoluteTableIdentifier
          .from(tablePath, getDatabaseName(configuration), getTableName(configuration));
    } catch (InvalidConfigurationException e) {
      throw new IOException(e);
    }
  }

  /**
   * {@inheritDoc}
   * Configurations FileInputFormat.INPUT_DIR
   * are used to get table path to read.
   *
   * @param job
   * @return List<InputSplit> list of CarbonInputSplit
   * @throws IOException
   */
  @Override public List<InputSplit> getSplits(JobContext job) throws IOException {
    AbsoluteTableIdentifier identifier = getAbsoluteTableIdentifier(job.getConfiguration());
    SegmentUpdateStatusManager updateStatusManager = new SegmentUpdateStatusManager(identifier);
    CarbonTable carbonTable = getOrCreateCarbonTable(job.getConfiguration());
    if (null == carbonTable) {
      throw new IOException("Missing/Corrupt schema file for table.");
    }
    String aggregateTableSegments = getAggeragateTableSegments(job.getConfiguration());
    TableDataMap blockletMap =
        DataMapStoreManager.getInstance().getDataMap(identifier, BlockletDataMap.NAME,
            BlockletDataMapFactory.class.getName());
    List<String> invalidSegments = new ArrayList<>();
    List<UpdateVO> invalidTimestampsList = new ArrayList<>();
    List<String> streamSegments = null;
    List<String> filteredSegmentToAccess = null;
    if (getValidateSegmentsToAccess(job.getConfiguration())) {
      // get all valid segments and set them into the configuration
      SegmentStatusManager segmentStatusManager = new SegmentStatusManager(identifier);
      SegmentStatusManager.ValidAndInvalidSegmentsInfo segments =
          segmentStatusManager.getValidAndInvalidSegments();
      List<String> validSegments = segments.getValidSegments();
      streamSegments = segments.getStreamSegments();
      if (validSegments.size() == 0) {
        return getSplitsOfStreaming(job, identifier, streamSegments);
      }

      filteredSegmentToAccess = getFilteredSegment(job, validSegments);
      if (filteredSegmentToAccess.size() == 0) {
        return new ArrayList<>(0);
      } else {
        setSegmentsToAccess(job.getConfiguration(), filteredSegmentToAccess);
      }
      // remove entry in the segment index if there are invalid segments
      invalidSegments.addAll(segments.getInvalidSegments());
      for (String invalidSegmentId : invalidSegments) {
        invalidTimestampsList.add(updateStatusManager.getInvalidTimestampRange(invalidSegmentId));
      }
      if (invalidSegments.size() > 0) {
        blockletMap.clear(invalidSegments);
      }
    } else {
      filteredSegmentToAccess = Arrays.asList(aggregateTableSegments.split(","));
    }

    // Clean the updated segments from memory if the update happens on segments
    List<String> toBeCleanedSegments = new ArrayList<>();
    for (SegmentUpdateDetails segmentUpdateDetail : updateStatusManager
        .getUpdateStatusDetails()) {
      boolean refreshNeeded =
          DataMapStoreManager.getInstance().getTableSegmentRefresher(identifier)
              .isRefreshNeeded(segmentUpdateDetail.getSegmentName(), updateStatusManager);
      if (refreshNeeded) {
        toBeCleanedSegments.add(segmentUpdateDetail.getSegmentName());
      }
    }
    // Clean segments if refresh is needed
    for (String segment : filteredSegmentToAccess) {
      if (DataMapStoreManager.getInstance().getTableSegmentRefresher(identifier)
          .isRefreshNeeded(segment)) {
        toBeCleanedSegments.add(segment);
      }
    }
    blockletMap.clear(toBeCleanedSegments);

    // process and resolve the expression
    Expression filter = getFilterPredicates(job.getConfiguration());
    TableProvider tableProvider = new SingleTableProvider(carbonTable);
    // this will be null in case of corrupt schema file.
    PartitionInfo partitionInfo = carbonTable.getPartitionInfo(carbonTable.getTableName());
    CarbonInputFormatUtil.processFilterExpression(filter, carbonTable, null, null);

    // prune partitions for filter query on partition table
    BitSet matchedPartitions = null;
    if (partitionInfo != null) {
      matchedPartitions = setMatchedPartitions(null, filter, partitionInfo, null);
      if (matchedPartitions != null) {
        if (matchedPartitions.cardinality() == 0) {
          return new ArrayList<InputSplit>();
        } else if (matchedPartitions.cardinality() == partitionInfo.getNumPartitions()) {
          matchedPartitions = null;
        }
      }
    }

    FilterResolverIntf filterInterface = CarbonInputFormatUtil
        .resolveFilter(filter, carbonTable.getAbsoluteTableIdentifier(), tableProvider);

    // do block filtering and get split
    List<InputSplit> splits =
        getSplits(job, filterInterface, filteredSegmentToAccess, matchedPartitions, partitionInfo,
            null);
    // pass the invalid segment to task side in order to remove index entry in task side
    if (invalidSegments.size() > 0) {
      for (InputSplit split : splits) {
        ((org.apache.carbondata.hadoop.CarbonInputSplit) split).setInvalidSegments(invalidSegments);
        ((org.apache.carbondata.hadoop.CarbonInputSplit) split)
            .setInvalidTimestampRange(invalidTimestampsList);
      }
    }

    // add all splits of streaming
    List<InputSplit> splitsOfStreaming = getSplitsOfStreaming(job, identifier, streamSegments);
    if (!splitsOfStreaming.isEmpty()) {
      splits.addAll(splitsOfStreaming);
    }
    return splits;
  }

  /**
   * Return segment list after filtering out valid segments and segments set by user by
   * `INPUT_SEGMENT_NUMBERS` in job configuration
   */
  private List<String> getFilteredSegment(JobContext job, List<String> validSegments) {
    String[] segmentsToAccess = getSegmentsToAccess(job);
    Set<String> segmentToAccessSet = new HashSet<>();
    segmentToAccessSet.addAll(Arrays.asList(segmentsToAccess));
    List<String> filteredSegmentToAccess = new ArrayList<>();
    if (segmentsToAccess.length == 0 || segmentsToAccess[0].equalsIgnoreCase("*")) {
      filteredSegmentToAccess.addAll(validSegments);
    } else {
      for (String validSegment : validSegments) {
        if (segmentToAccessSet.contains(validSegment)) {
          filteredSegmentToAccess.add(validSegment);
        }
      }
      if (!filteredSegmentToAccess.containsAll(segmentToAccessSet)) {
        List<String> filteredSegmentToAccessTemp = new ArrayList<>();
        filteredSegmentToAccessTemp.addAll(filteredSegmentToAccess);
        filteredSegmentToAccessTemp.removeAll(segmentToAccessSet);
        LOG.info(
            "Segments ignored are : " + Arrays.toString(filteredSegmentToAccessTemp.toArray()));
      }
    }
    return filteredSegmentToAccess;
  }

  /**
   * use file list in .carbonindex file to get the split of streaming.
   */
  private List<InputSplit> getSplitsOfStreaming(JobContext job, AbsoluteTableIdentifier identifier,
      List<String> streamSegments) throws IOException {
    List<InputSplit> splits = new ArrayList<InputSplit>();
    if (streamSegments != null && !streamSegments.isEmpty()) {

      CarbonTablePath tablePath = CarbonStorePath.getCarbonTablePath(identifier);
      long minSize = Math.max(getFormatMinSplitSize(), getMinSplitSize(job));
      long maxSize = getMaxSplitSize(job);
      for (String segmentId : streamSegments) {
        String segmentDir = tablePath.getSegmentDir("0", segmentId);
        FileFactory.FileType fileType = FileFactory.getFileType(segmentDir);
        if (FileFactory.isFileExist(segmentDir, fileType)) {
          String indexName = CarbonTablePath.getCarbonStreamIndexFileName();
          String indexPath = segmentDir + File.separator + indexName;
          CarbonFile index = FileFactory.getCarbonFile(indexPath, fileType);
          // index file exists
          if (index.exists()) {
            // data file exists
            CarbonIndexFileReader indexReader = new CarbonIndexFileReader();
            try {
              // map block index
              indexReader.openThriftReader(indexPath);
              while (indexReader.hasNext()) {
                BlockIndex blockIndex = indexReader.readBlockIndexInfo();
                String filePath = segmentDir + File.separator + blockIndex.getFile_name();
                Path path = new Path(filePath);
                long length = blockIndex.getFile_size();
                if (length != 0) {
                  BlockLocation[] blkLocations;
                  FileSystem fs = FileFactory.getFileSystem(path);
                  FileStatus file = fs.getFileStatus(path);
                  blkLocations = fs.getFileBlockLocations(path, 0, length);
                  long blockSize = file.getBlockSize();
                  long splitSize = computeSplitSize(blockSize, minSize, maxSize);
                  long bytesRemaining = length;
                  while (((double) bytesRemaining) / splitSize > 1.1) {
                    int blkIndex = getBlockIndex(blkLocations, length - bytesRemaining);
                    splits.add(makeSplit(segmentId, path, length - bytesRemaining, splitSize,
                        blkLocations[blkIndex].getHosts(),
                        blkLocations[blkIndex].getCachedHosts(), FileFormat.ROW_V1));
                    bytesRemaining -= splitSize;
                  }
                  if (bytesRemaining != 0) {
                    int blkIndex = getBlockIndex(blkLocations, length - bytesRemaining);
                    splits.add(makeSplit(segmentId, path, length - bytesRemaining, bytesRemaining,
                        blkLocations[blkIndex].getHosts(),
                        blkLocations[blkIndex].getCachedHosts(), FileFormat.ROW_V1));
                  }
                } else {
                  //Create empty hosts array for zero length files
                  splits.add(makeSplit(segmentId, path, 0, length, new String[0],
                      FileFormat.ROW_V1));
                }
              }
            } finally {
              indexReader.closeThriftReader();
            }
          }
        }
      }
    }
    return splits;
  }

  protected FileSplit makeSplit(String segmentId, Path file, long start, long length,
      String[] hosts, FileFormat fileFormat) {
    return new CarbonInputSplit(segmentId, file, start, length, hosts, fileFormat);
  }


  protected FileSplit makeSplit(String segmentId, Path file, long start, long length,
      String[] hosts, String[] inMemoryHosts, FileFormat fileFormat) {
    return new CarbonInputSplit(segmentId, file, start, length, hosts, inMemoryHosts, fileFormat);
  }

  /**
   * Read data in one segment. For alter table partition statement
   * @param job
   * @param targetSegment
   * @param oldPartitionIdList  get old partitionId before partitionInfo was changed
   * @return
   * @throws IOException
   */
  public List<InputSplit> getSplitsOfOneSegment(JobContext job, String targetSegment,
      List<Integer> oldPartitionIdList, PartitionInfo partitionInfo)
      throws IOException {
    AbsoluteTableIdentifier identifier = getAbsoluteTableIdentifier(job.getConfiguration());
    List<String> invalidSegments = new ArrayList<>();
    List<UpdateVO> invalidTimestampsList = new ArrayList<>();

    List<String> segmentList = new ArrayList<>();
    segmentList.add(targetSegment);
    setSegmentsToAccess(job.getConfiguration(), segmentList);
    try {

      // process and resolve the expression
      Expression filter = getFilterPredicates(job.getConfiguration());
      CarbonTable carbonTable = getOrCreateCarbonTable(job.getConfiguration());
      // this will be null in case of corrupt schema file.
      if (null == carbonTable) {
        throw new IOException("Missing/Corrupt schema file for table.");
      }

      CarbonInputFormatUtil.processFilterExpression(filter, carbonTable, null, null);

      TableProvider tableProvider = new SingleTableProvider(carbonTable);
      // prune partitions for filter query on partition table
      String partitionIds = job.getConfiguration().get(ALTER_PARTITION_ID);
      // matchedPartitions records partitionIndex, not partitionId
      BitSet matchedPartitions = null;
      if (partitionInfo != null) {
        matchedPartitions =
            setMatchedPartitions(partitionIds, filter, partitionInfo, oldPartitionIdList);
        if (matchedPartitions != null) {
          if (matchedPartitions.cardinality() == 0) {
            return new ArrayList<InputSplit>();
          } else if (matchedPartitions.cardinality() == partitionInfo.getNumPartitions()) {
            matchedPartitions = null;
          }
        }
      }

      FilterResolverIntf filterInterface =
          CarbonInputFormatUtil.resolveFilter(filter, identifier, tableProvider);
      // do block filtering and get split
      List<InputSplit> splits = getSplits(job, filterInterface, segmentList, matchedPartitions,
          partitionInfo, oldPartitionIdList);
      // pass the invalid segment to task side in order to remove index entry in task side
      if (invalidSegments.size() > 0) {
        for (InputSplit split : splits) {
          ((CarbonInputSplit) split).setInvalidSegments(invalidSegments);
          ((CarbonInputSplit) split).setInvalidTimestampRange(invalidTimestampsList);
        }
      }
      return splits;
    } catch (IOException e) {
      throw new RuntimeException("Can't get splits of the target segment ", e);
    }
  }

  /**
   * set the matched partition indices into a BitSet
   * @param partitionIds  from alter table command, for normal query, it's null
   * @param filter   from query
   * @param partitionInfo
   * @param oldPartitionIdList  only used in alter table command
   * @return
   */
  private BitSet setMatchedPartitions(String partitionIds, Expression filter,
      PartitionInfo partitionInfo, List<Integer> oldPartitionIdList) {
    BitSet matchedPartitions = null;
    if (null != partitionIds) {
      String[] partList = partitionIds.replace("[", "").replace("]", "").split(",");
      // partList[0] -> use the first element to initiate BitSet, will auto expand later
      matchedPartitions = new BitSet(Integer.parseInt(partList[0].trim()));
      for (String partitionId : partList) {
        Integer index = oldPartitionIdList.indexOf(Integer.parseInt(partitionId.trim()));
        matchedPartitions.set(index);
      }
    } else {
      if (null != filter) {
        matchedPartitions =
            new FilterExpressionProcessor().getFilteredPartitions(filter, partitionInfo);
      }
    }
    return matchedPartitions;
  }
  /**
   * {@inheritDoc}
   * Configurations FileInputFormat.INPUT_DIR, CarbonInputFormat.INPUT_SEGMENT_NUMBERS
   * are used to get table path to read.
   *
   * @return
   * @throws IOException
   */
  private List<InputSplit> getSplits(JobContext job, FilterResolverIntf filterResolver,
      List<String> validSegments, BitSet matchedPartitions, PartitionInfo partitionInfo,
      List<Integer> oldPartitionIdList) throws IOException {

    List<InputSplit> result = new LinkedList<InputSplit>();
    UpdateVO invalidBlockVOForSegmentId = null;
    Boolean isIUDTable = false;

    AbsoluteTableIdentifier absoluteTableIdentifier =
        getOrCreateCarbonTable(job.getConfiguration()).getAbsoluteTableIdentifier();
    SegmentUpdateStatusManager updateStatusManager =
        new SegmentUpdateStatusManager(absoluteTableIdentifier);

    isIUDTable = (updateStatusManager.getUpdateStatusDetails().length != 0);

    // for each segment fetch blocks matching filter in Driver BTree
    List<org.apache.carbondata.hadoop.CarbonInputSplit> dataBlocksOfSegment =
        getDataBlocksOfSegment(job, absoluteTableIdentifier, filterResolver, matchedPartitions,
            validSegments, partitionInfo, oldPartitionIdList);
    for (org.apache.carbondata.hadoop.CarbonInputSplit inputSplit : dataBlocksOfSegment) {

      // Get the UpdateVO for those tables on which IUD operations being performed.
      if (isIUDTable) {
        invalidBlockVOForSegmentId =
            updateStatusManager.getInvalidTimestampRange(inputSplit.getSegmentId());
      }
      String[] deleteDeltaFilePath = null;
      if (isIUDTable) {
        // In case IUD is not performed in this table avoid searching for
        // invalidated blocks.
        if (CarbonUtil
                .isInvalidTableBlock(inputSplit.getSegmentId(), inputSplit.getPath().toString(),
                        invalidBlockVOForSegmentId, updateStatusManager)) {
          continue;
        }
        // When iud is done then only get delete delta files for a block
        try {
          deleteDeltaFilePath =
                  updateStatusManager.getDeleteDeltaFilePath(inputSplit.getPath().toString());
        } catch (Exception e) {
          throw new IOException(e);
        }
      }
      inputSplit.setDeleteDeltaFiles(deleteDeltaFilePath);
      result.add(inputSplit);
    }
    return result;
  }

  protected Expression getFilterPredicates(Configuration configuration) {
    try {
      String filterExprString = configuration.get(FILTER_PREDICATE);
      if (filterExprString == null) {
        return null;
      }
      Object filter = ObjectSerializationUtil.convertStringToObject(filterExprString);
      return (Expression) filter;
    } catch (IOException e) {
      throw new RuntimeException("Error while reading filter expression", e);
    }
  }

  /**
   * get data blocks of given segment
   */
  private List<org.apache.carbondata.hadoop.CarbonInputSplit> getDataBlocksOfSegment(JobContext job,
      AbsoluteTableIdentifier absoluteTableIdentifier, FilterResolverIntf resolver,
      BitSet matchedPartitions, List<String> segmentIds, PartitionInfo partitionInfo,
      List<Integer> oldPartitionIdList) throws IOException {

    QueryStatisticsRecorder recorder = CarbonTimeStatisticsFactory.createDriverRecorder();
    QueryStatistic statistic = new QueryStatistic();

    // get tokens for all the required FileSystem for table path
    TokenCache.obtainTokensForNamenodes(job.getCredentials(),
        new Path[] { new Path(absoluteTableIdentifier.getTablePath()) }, job.getConfiguration());

    TableDataMap blockletMap = DataMapStoreManager.getInstance()
        .getDataMap(absoluteTableIdentifier, BlockletDataMap.NAME,
            BlockletDataMapFactory.class.getName());
    DataMapJob dataMapJob = getDataMapJob(job.getConfiguration());
    List<ExtendedBlocklet> prunedBlocklets;
    if (dataMapJob != null) {
      DistributableDataMapFormat datamapDstr =
          new DistributableDataMapFormat(absoluteTableIdentifier, BlockletDataMap.NAME,
              segmentIds, BlockletDataMapFactory.class.getName());
      prunedBlocklets = dataMapJob.execute(datamapDstr, resolver);
    } else {
      prunedBlocklets = blockletMap.prune(segmentIds, resolver);
    }

    List<org.apache.carbondata.hadoop.CarbonInputSplit> resultFilterredBlocks = new ArrayList<>();
    int partitionIndex = 0;
    List<Integer> partitionIdList = new ArrayList<>();
    if (partitionInfo != null) {
      partitionIdList = partitionInfo.getPartitionIds();
    }
    for (ExtendedBlocklet blocklet : prunedBlocklets) {
      int partitionId = CarbonTablePath.DataFileUtil.getTaskIdFromTaskNo(
          CarbonTablePath.DataFileUtil.getTaskNo(blocklet.getPath().toString()));

      // OldPartitionIdList is only used in alter table partition command because it change
      // partition info first and then read data.
      // For other normal query should use newest partitionIdList
      if (partitionInfo != null) {
        if (oldPartitionIdList != null) {
          partitionIndex = oldPartitionIdList.indexOf(partitionId);
        } else {
          partitionIndex = partitionIdList.indexOf(partitionId);
        }
      }
      if (partitionIndex != -1) {
        // matchedPartitions variable will be null in two cases as follows
        // 1. the table is not a partition table
        // 2. the table is a partition table, and all partitions are matched by query
        // for partition table, the task id of carbaondata file name is the partition id.
        // if this partition is not required, here will skip it.
        if (matchedPartitions == null || matchedPartitions.get(partitionIndex)) {
          CarbonInputSplit inputSplit = convertToCarbonInputSplit(blocklet);
          if (inputSplit != null) {
            resultFilterredBlocks.add(inputSplit);
          }
        }
      }
    }
    statistic
        .addStatistics(QueryStatisticsConstants.LOAD_BLOCKS_DRIVER, System.currentTimeMillis());
    recorder.recordStatisticsForDriver(statistic, job.getConfiguration().get("query.id"));
    return resultFilterredBlocks;
  }

  private CarbonInputSplit convertToCarbonInputSplit(ExtendedBlocklet blocklet)
      throws IOException {
    try {
      blocklet.updateLocations();
    } catch (FileNotFoundException e) {
      // In case of clean files there is a chance of carbondata file is deleted but index file
      // exist inside merged file. So just return null.
      return null;
    }
    org.apache.carbondata.hadoop.CarbonInputSplit split =
        org.apache.carbondata.hadoop.CarbonInputSplit.from(blocklet.getSegmentId(),
            new FileSplit(new Path(blocklet.getPath()), 0, blocklet.getLength(),
                blocklet.getLocations()),
            ColumnarFormatVersion.valueOf((short) blocklet.getDetailInfo().getVersionNumber()));
    split.setDetailInfo(blocklet.getDetailInfo());
    return split;
  }

  @Override public RecordReader<Void, T> createRecordReader(InputSplit inputSplit,
      TaskAttemptContext taskAttemptContext) throws IOException, InterruptedException {
    Configuration configuration = taskAttemptContext.getConfiguration();
    QueryModel queryModel = getQueryModel(inputSplit, taskAttemptContext);
    CarbonReadSupport<T> readSupport = getReadSupportClass(configuration);
    return new CarbonRecordReader<T>(queryModel, readSupport);
  }

  public QueryModel getQueryModel(InputSplit inputSplit, TaskAttemptContext taskAttemptContext)
      throws IOException {
    Configuration configuration = taskAttemptContext.getConfiguration();
    CarbonTable carbonTable = getOrCreateCarbonTable(configuration);
    TableProvider tableProvider = new SingleTableProvider(carbonTable);
    // getting the table absoluteTableIdentifier from the carbonTable
    // to avoid unnecessary deserialization
    AbsoluteTableIdentifier identifier = carbonTable.getAbsoluteTableIdentifier();

    // query plan includes projection column
    String projection = getColumnProjection(configuration);
    CarbonQueryPlan queryPlan = CarbonInputFormatUtil.createQueryPlan(carbonTable, projection);
    QueryModel queryModel = QueryModel.createModel(identifier, queryPlan, carbonTable,
        getDataTypeConverter(configuration));

    // set the filter to the query model in order to filter blocklet before scan
    Expression filter = getFilterPredicates(configuration);
    boolean[] isFilterDimensions = new boolean[carbonTable.getDimensionOrdinalMax()];
    boolean[] isFilterMeasures =
        new boolean[carbonTable.getNumberOfMeasures(carbonTable.getTableName())];
    CarbonInputFormatUtil.processFilterExpression(filter, carbonTable, isFilterDimensions,
        isFilterMeasures);
    queryModel.setIsFilterDimensions(isFilterDimensions);
    queryModel.setIsFilterMeasures(isFilterMeasures);
    FilterResolverIntf filterIntf = CarbonInputFormatUtil
        .resolveFilter(filter, carbonTable.getAbsoluteTableIdentifier(), tableProvider);
    queryModel.setFilterExpressionResolverTree(filterIntf);

    // update the file level index store if there are invalid segment
    if (inputSplit instanceof CarbonMultiBlockSplit) {
      CarbonMultiBlockSplit split = (CarbonMultiBlockSplit) inputSplit;
      List<String> invalidSegments = split.getAllSplits().get(0).getInvalidSegments();
      if (invalidSegments.size() > 0) {
        queryModel.setInvalidSegmentIds(invalidSegments);
      }
      List<UpdateVO> invalidTimestampRangeList =
          split.getAllSplits().get(0).getInvalidTimestampRange();
      if ((null != invalidTimestampRangeList) && (invalidTimestampRangeList.size() > 0)) {
        queryModel.setInvalidBlockForSegmentId(invalidTimestampRangeList);
      }
    }
    return queryModel;
  }

  public CarbonReadSupport<T> getReadSupportClass(Configuration configuration) {
    String readSupportClass = configuration.get(CARBON_READ_SUPPORT);
    //By default it uses dictionary decoder read class
    CarbonReadSupport<T> readSupport = null;
    if (readSupportClass != null) {
      try {
        Class<?> myClass = Class.forName(readSupportClass);
        Constructor<?> constructor = myClass.getConstructors()[0];
        Object object = constructor.newInstance();
        if (object instanceof CarbonReadSupport) {
          readSupport = (CarbonReadSupport) object;
        }
      } catch (ClassNotFoundException ex) {
        LOG.error("Class " + readSupportClass + "not found", ex);
      } catch (Exception ex) {
        LOG.error("Error while creating " + readSupportClass, ex);
      }
    } else {
      readSupport = new DictionaryDecodeReadSupport<>();
    }
    return readSupport;
  }

  @Override protected boolean isSplitable(JobContext context, Path filename) {
    try {
      // Don't split the file if it is local file system
      FileSystem fileSystem = filename.getFileSystem(context.getConfiguration());
      if (fileSystem instanceof LocalFileSystem) {
        return false;
      }
    } catch (Exception e) {
      return true;
    }
    return true;
  }

  /**
   * required to be moved to core
   *
   * @return updateExtension
   */
  private String getUpdateExtension() {
    // TODO: required to modify when supporting update, mostly will be update timestamp
    return "update";
  }

  /**
   * return valid segment to access
   */
  private String[] getSegmentsToAccess(JobContext job) {
    String segmentString = job.getConfiguration().get(INPUT_SEGMENT_NUMBERS, "");
    if (segmentString.trim().isEmpty()) {
      return new String[0];
    }
    return segmentString.split(",");
  }

  /**
   * Get the row count of the Block and mapping of segment and Block count.
   *
   * @param identifier
   * @return
   * @throws IOException
   * @throws KeyGenException
   */
  public BlockMappingVO getBlockRowCount(Job job, AbsoluteTableIdentifier identifier)
      throws IOException, KeyGenException {
    TableDataMap blockletMap = DataMapStoreManager.getInstance()
        .getDataMap(identifier, BlockletDataMap.NAME, BlockletDataMapFactory.class.getName());
    SegmentUpdateStatusManager updateStatusManager = new SegmentUpdateStatusManager(identifier);
    SegmentStatusManager.ValidAndInvalidSegmentsInfo allSegments =
        new SegmentStatusManager(identifier).getValidAndInvalidSegments();
    Map<String, Long> blockRowCountMapping = new HashMap<>();
    Map<String, Long> segmentAndBlockCountMapping = new HashMap<>();

    // TODO: currently only batch segment is supported, add support for streaming table
    List<String> filteredSegment = getFilteredSegment(job, allSegments.getValidSegments());

    List<ExtendedBlocklet> blocklets = blockletMap.prune(filteredSegment, null);
    for (ExtendedBlocklet blocklet : blocklets) {
      String blockName = blocklet.getPath();
      blockName = CarbonTablePath.getCarbonDataFileName(blockName);
      blockName = blockName + CarbonTablePath.getCarbonDataExtension();

      long rowCount = blocklet.getDetailInfo().getRowCount();

      String key = CarbonUpdateUtil.getSegmentBlockNameKey(blocklet.getSegmentId(), blockName);

      // if block is invalid then dont add the count
      SegmentUpdateDetails details = updateStatusManager.getDetailsForABlock(key);

      if (null == details || !CarbonUpdateUtil.isBlockInvalid(details.getSegmentStatus())) {
        Long blockCount = blockRowCountMapping.get(key);
        if (blockCount == null) {
          blockCount = 0L;
          Long count = segmentAndBlockCountMapping.get(blocklet.getSegmentId());
          if (count == null) {
            count = 0L;
          }
          segmentAndBlockCountMapping.put(blocklet.getSegmentId(), count + 1);
        }
        blockCount += rowCount;
        blockRowCountMapping.put(key, blockCount);
      }
    }

    return new BlockMappingVO(blockRowCountMapping, segmentAndBlockCountMapping);
  }

  /**
   * It is optional, if user does not set then it reads from store
   *
   * @param configuration
   * @param converter is the Data type converter for different computing engine
   * @throws IOException
   */
  public static void setDataTypeConverter(Configuration configuration, DataTypeConverter converter)
      throws IOException {
    if (null != converter) {
      configuration.set(CARBON_CONVERTER,
          ObjectSerializationUtil.convertObjectToString(converter));
    }
  }

  public static DataTypeConverter getDataTypeConverter(Configuration configuration)
      throws IOException {
    String converter = configuration.get(CARBON_CONVERTER);
    if (converter == null) {
      return new DataTypeConverterImpl();
    }
    return (DataTypeConverter) ObjectSerializationUtil.convertStringToObject(converter);
  }

  public static void setDatabaseName(Configuration configuration, String databaseName) {
    if (null != databaseName) {
      configuration.set(DATABASE_NAME, databaseName);
    }
  }

  public static String getDatabaseName(Configuration configuration)
      throws InvalidConfigurationException {
    String databseName = configuration.get(DATABASE_NAME);
    if (null == databseName) {
      throw new InvalidConfigurationException("Database name is not set.");
    }
    return databseName;
  }

  public static void setTableName(Configuration configuration, String tableName) {
    if (null != tableName) {
      configuration.set(TABLE_NAME, tableName);
    }
  }

  public static String getTableName(Configuration configuration)
      throws InvalidConfigurationException {
    String tableName = configuration.get(TABLE_NAME);
    if (tableName == null) {
      throw new InvalidConfigurationException("Table name is not set");
    }
    return tableName;
  }
}<|MERGE_RESOLUTION|>--- conflicted
+++ resolved
@@ -143,11 +143,7 @@
   /**
    * Get TableInfo object from `configuration`
    */
-<<<<<<< HEAD
-  public TableInfo getTableInfo(Configuration configuration) throws IOException {
-=======
   public static TableInfo getTableInfo(Configuration configuration) throws IOException {
->>>>>>> 520ee50a
     String tableInfoStr = configuration.get(TABLE_INFO);
     if (tableInfoStr == null) {
       return null;
