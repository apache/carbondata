/*
 * Licensed to the Apache Software Foundation (ASF) under one or more
 * contributor license agreements.  See the NOTICE file distributed with
 * this work for additional information regarding copyright ownership.
 * The ASF licenses this file to You under the Apache License, Version 2.0
 * (the "License"); you may not use this file except in compliance with
 * the License.  You may obtain a copy of the License at
 *
 *    http://www.apache.org/licenses/LICENSE-2.0
 *
 * Unless required by applicable law or agreed to in writing, software
 * distributed under the License is distributed on an "AS IS" BASIS,
 * WITHOUT WARRANTIES OR CONDITIONS OF ANY KIND, either express or implied.
 * See the License for the specific language governing permissions and
 * limitations under the License.
 */

package org.apache.carbondata.processing.newflow.sort.unsafe;

import java.io.BufferedOutputStream;
import java.io.DataOutputStream;
import java.io.File;
import java.io.FileOutputStream;
import java.io.IOException;
import java.util.Random;
import java.util.concurrent.Callable;
import java.util.concurrent.ExecutorService;
import java.util.concurrent.Executors;
import java.util.concurrent.Semaphore;
import java.util.concurrent.TimeUnit;

import org.apache.carbondata.common.logging.LogService;
import org.apache.carbondata.common.logging.LogServiceFactory;
import org.apache.carbondata.core.constants.CarbonCommonConstants;
import org.apache.carbondata.core.memory.CarbonUnsafe;
import org.apache.carbondata.core.memory.IntPointerBuffer;
import org.apache.carbondata.core.memory.MemoryBlock;
import org.apache.carbondata.core.memory.MemoryException;
import org.apache.carbondata.core.memory.UnsafeMemoryManager;
import org.apache.carbondata.core.memory.UnsafeSortMemoryManager;
import org.apache.carbondata.core.util.CarbonProperties;
import org.apache.carbondata.core.util.CarbonUtil;
import org.apache.carbondata.core.util.ThreadLocalTaskInfo;
import org.apache.carbondata.processing.newflow.sort.unsafe.comparator.UnsafeRowComparator;
import org.apache.carbondata.processing.newflow.sort.unsafe.comparator.UnsafeRowComparatorForNormalDIms;
import org.apache.carbondata.processing.newflow.sort.unsafe.holder.UnsafeCarbonRow;
import org.apache.carbondata.processing.newflow.sort.unsafe.merger.UnsafeIntermediateMerger;
import org.apache.carbondata.processing.newflow.sort.unsafe.sort.TimSort;
import org.apache.carbondata.processing.newflow.sort.unsafe.sort.UnsafeIntSortDataFormat;
import org.apache.carbondata.processing.sortandgroupby.exception.CarbonSortKeyAndGroupByException;
import org.apache.carbondata.processing.sortandgroupby.sortdata.SortParameters;
import org.apache.carbondata.processing.util.CarbonDataProcessorUtil;

public class UnsafeSortDataRows {
  /**
   * LOGGER
   */
  private static final LogService LOGGER =
      LogServiceFactory.getLogService(UnsafeSortDataRows.class.getName());
  /**
   * threadStatusObserver
   */
  private ThreadStatusObserver threadStatusObserver;
  /**
   * executor service for data sort holder
   */
  private ExecutorService dataSorterAndWriterExecutorService;
  /**
   * semaphore which will used for managing sorted data object arrays
   */

  private SortParameters parameters;

  private UnsafeIntermediateMerger unsafeInMemoryIntermediateFileMerger;

  private UnsafeCarbonRowPage rowPage;

  private final Object addRowsLock = new Object();

  private long inMemoryChunkSize;

  private boolean enableInMemoryIntermediateMerge;

  private int bytesAdded;

  private long maxSizeAllowed;

  /**
   * semaphore which will used for managing sorted data object arrays
   */
  private Semaphore semaphore;

  private final long taskId;

  public UnsafeSortDataRows(SortParameters parameters,
      UnsafeIntermediateMerger unsafeInMemoryIntermediateFileMerger, int inMemoryChunkSize) {
    this.parameters = parameters;

    this.unsafeInMemoryIntermediateFileMerger = unsafeInMemoryIntermediateFileMerger;

    // observer of writing file in thread
    this.threadStatusObserver = new ThreadStatusObserver();
    this.taskId = ThreadLocalTaskInfo.getCarbonTaskInfo().getTaskId();
    this.inMemoryChunkSize = inMemoryChunkSize;
    this.inMemoryChunkSize = inMemoryChunkSize * 1024 * 1024;
    enableInMemoryIntermediateMerge = Boolean.parseBoolean(CarbonProperties.getInstance()
        .getProperty(CarbonCommonConstants.ENABLE_INMEMORY_MERGE_SORT,
            CarbonCommonConstants.ENABLE_INMEMORY_MERGE_SORT_DEFAULT));

    this.maxSizeAllowed = parameters.getBatchSortSizeinMb();
    if (maxSizeAllowed <= 0) {
      // If user does not input any memory size, then take half the size of usable memory configured
      // in sort memory size.
      this.maxSizeAllowed = UnsafeMemoryManager.INSTANCE.getUsableMemory() / 2;
    } else {
      this.maxSizeAllowed = this.maxSizeAllowed * 1024 * 1024;
    }
  }

  /**
   * This method will be used to initialize
   */
  public void initialize() throws MemoryException {
    MemoryBlock baseBlock =
        UnsafeMemoryManager.allocateMemoryWithRetry(this.taskId, inMemoryChunkSize);
    boolean isMemoryAvailable =
        UnsafeSortMemoryManager.INSTANCE.isMemoryAvailable(baseBlock.size());
    if (isMemoryAvailable) {
      UnsafeSortMemoryManager.INSTANCE.allocateDummyMemory(baseBlock.size());
    }
    this.rowPage = new UnsafeCarbonRowPage(parameters.getNoDictionaryDimnesionColumn(),
        parameters.getNoDictionarySortColumn(),
        parameters.getDimColCount() + parameters.getComplexDimColCount(),
        parameters.getMeasureColCount(), parameters.getMeasureDataType(), baseBlock,
        !isMemoryAvailable, taskId);
    // Delete if any older file exists in sort temp folder
    deleteSortLocationIfExists();

    // create new sort temp directory
    for (String tmpLoc : parameters.getTempFileLocation()) {
      if (!new File(tmpLoc).mkdirs()) {
        LOGGER.info("Sort Temp Location Already Exists: " + tmpLoc);
      }
    }
    this.dataSorterAndWriterExecutorService =
        Executors.newFixedThreadPool(parameters.getNumberOfCores());
    semaphore = new Semaphore(parameters.getNumberOfCores());
  }

  public boolean canAdd() {
    return bytesAdded < maxSizeAllowed;
  }

  /**
   * This method will be used to add new row
   *
   * @param rowBatch new rowBatch
   * @throws CarbonSortKeyAndGroupByException problem while writing
   */
  public void addRowBatch(Object[][] rowBatch, int size) throws CarbonSortKeyAndGroupByException {
    // if record holder list size is equal to sort buffer size then it will
    // sort the list and then write current list data to file
    synchronized (addRowsLock) {
      addBatch(rowBatch, size);
    }
  }

  /**
   * This method will be used to add new row
   *
   * @param rowBatch new rowBatch
   * @param size
   * @throws CarbonSortKeyAndGroupByException problem while writing
   */
  public void addRowBatchWithOutSync(Object[][] rowBatch, int size)
      throws CarbonSortKeyAndGroupByException {
    // if record holder list size is equal to sort buffer size then it will
    // sort the list and then write current list data to file
    addBatch(rowBatch, size);
  }

  private void addBatch(Object[][] rowBatch, int size) throws CarbonSortKeyAndGroupByException {
    for (int i = 0; i < size; i++) {
      if (rowPage.canAdd()) {
        bytesAdded += rowPage.addRow(rowBatch[i]);
      } else {
        try {
          if (enableInMemoryIntermediateMerge) {
            unsafeInMemoryIntermediateFileMerger.startInmemoryMergingIfPossible();
          }
          unsafeInMemoryIntermediateFileMerger.startFileMergingIfPossible();
          semaphore.acquire();
          dataSorterAndWriterExecutorService.submit(new DataSorterAndWriter(rowPage));
          MemoryBlock memoryBlock =
              UnsafeMemoryManager.allocateMemoryWithRetry(this.taskId, inMemoryChunkSize);
          boolean saveToDisk =
              UnsafeSortMemoryManager.INSTANCE.isMemoryAvailable(memoryBlock.size());
          if (!saveToDisk) {
            UnsafeSortMemoryManager.INSTANCE.allocateDummyMemory(memoryBlock.size());
          }
          rowPage = new UnsafeCarbonRowPage(
                  parameters.getNoDictionaryDimnesionColumn(),
                  parameters.getNoDictionarySortColumn(),
                  parameters.getDimColCount() + parameters.getComplexDimColCount(),
                  parameters.getMeasureColCount(),
                  parameters.getMeasureDataType(),
                  memoryBlock,
                  saveToDisk, taskId);
          bytesAdded += rowPage.addRow(rowBatch[i]);
        } catch (Exception e) {
          LOGGER.error(
                  "exception occurred while trying to acquire a semaphore lock: " + e.getMessage());
          throw new CarbonSortKeyAndGroupByException(e);
        }

      }
    }
  }

  /**
   * This method will be used to add new row
   */
  public void addRow(Object[] row) throws CarbonSortKeyAndGroupByException {
    // if record holder list size is equal to sort buffer size then it will
    // sort the list and then write current list data to file
    if (rowPage.canAdd()) {
      rowPage.addRow(row);
    } else {
      try {
        if (enableInMemoryIntermediateMerge) {
          unsafeInMemoryIntermediateFileMerger.startInmemoryMergingIfPossible();
        }
        unsafeInMemoryIntermediateFileMerger.startFileMergingIfPossible();
        semaphore.acquire();
        dataSorterAndWriterExecutorService.submit(new DataSorterAndWriter(rowPage));
        MemoryBlock memoryBlock =
            UnsafeMemoryManager.allocateMemoryWithRetry(this.taskId, inMemoryChunkSize);
        boolean saveToDisk = UnsafeSortMemoryManager.INSTANCE.isMemoryAvailable(memoryBlock.size());
        if (!saveToDisk) {
          UnsafeSortMemoryManager.INSTANCE.allocateDummyMemory(memoryBlock.size());
        }
        rowPage = new UnsafeCarbonRowPage(
            parameters.getNoDictionaryDimnesionColumn(),
            parameters.getNoDictionarySortColumn(),
            parameters.getDimColCount(), parameters.getMeasureColCount(),
            parameters.getMeasureDataType(), memoryBlock,
            saveToDisk, taskId);
        rowPage.addRow(row);
      } catch (Exception e) {
        LOGGER.error(
            "exception occurred while trying to acquire a semaphore lock: " + e.getMessage());
        throw new CarbonSortKeyAndGroupByException(e);
      }

    }
  }

  /**
   * Below method will be used to start storing process This method will get
   * all the temp files present in sort temp folder then it will create the
   * record holder heap and then it will read first record from each file and
   * initialize the heap
   *
   * @throws InterruptedException
   */
  public void startSorting() throws InterruptedException {
    LOGGER.info("Unsafe based sorting will be used");
    if (this.rowPage.getUsedSize() > 0) {
      TimSort<UnsafeCarbonRow, IntPointerBuffer> timSort = new TimSort<>(
          new UnsafeIntSortDataFormat(rowPage));
      if (parameters.getNumberOfNoDictSortColumns() > 0) {
        timSort.sort(rowPage.getBuffer(), 0, rowPage.getBuffer().getActualSize(),
            new UnsafeRowComparator(rowPage));
      } else {
        timSort.sort(rowPage.getBuffer(), 0, rowPage.getBuffer().getActualSize(),
            new UnsafeRowComparatorForNormalDIms(rowPage));
      }
      unsafeInMemoryIntermediateFileMerger.addDataChunkToMerge(rowPage);
    } else {
      rowPage.freeMemory();
    }
    startFileBasedMerge();
  }

  private void writeData(UnsafeCarbonRowPage rowPage, File file)
      throws CarbonSortKeyAndGroupByException {
    DataOutputStream stream = null;
    try {
      // open stream
      stream = new DataOutputStream(new BufferedOutputStream(new FileOutputStream(file),
          parameters.getFileWriteBufferSize()));
      int actualSize = rowPage.getBuffer().getActualSize();
      // write number of entries to the file
      stream.writeInt(actualSize);
      for (int i = 0; i < actualSize; i++) {
        rowPage.fillRow(rowPage.getBuffer().get(i) + rowPage.getDataBlock().getBaseOffset(),
            stream);
      }

    } catch (IOException e) {
      throw new CarbonSortKeyAndGroupByException("Problem while writing the file", e);
    } finally {
      // close streams
      CarbonUtil.closeStreams(stream);
    }
  }

  /**
   * This method will be used to delete sort temp location is it is exites
   */
  public void deleteSortLocationIfExists() {
    for (String loc : parameters.getTempFileLocation()) {
      CarbonDataProcessorUtil.deleteSortLocationIfExists(loc);
    }
  }

  /**
   * Below method will be used to start file based merge
   *
   * @throws InterruptedException
   */
  private void startFileBasedMerge() throws InterruptedException {
    dataSorterAndWriterExecutorService.shutdown();
    dataSorterAndWriterExecutorService.awaitTermination(2, TimeUnit.DAYS);
  }

  /**
   * Observer class for thread execution
   * In case of any failure we need stop all the running thread
   */
  private class ThreadStatusObserver {
    /**
     * Below method will be called if any thread fails during execution
     *
     * @param exception
     * @throws CarbonSortKeyAndGroupByException
     */
    public void notifyFailed(Throwable exception) throws CarbonSortKeyAndGroupByException {
      dataSorterAndWriterExecutorService.shutdownNow();
      unsafeInMemoryIntermediateFileMerger.close();
      parameters.getObserver().setFailed(true);
      LOGGER.error(exception);
      throw new CarbonSortKeyAndGroupByException(exception);
    }
  }

  /**
   * This class is responsible for sorting and writing the object
   * array which holds the records equal to given array size
   */
  private class DataSorterAndWriter implements Callable<Void> {
    private UnsafeCarbonRowPage page;

    public DataSorterAndWriter(UnsafeCarbonRowPage rowPage) {
      this.page = rowPage;
    }

    @Override public Void call() throws Exception {
      try {
        long startTime = System.currentTimeMillis();
        TimSort<UnsafeCarbonRow, IntPointerBuffer> timSort = new TimSort<>(
            new UnsafeIntSortDataFormat(page));
        // if sort_columns is not none, sort by sort_columns
        if (parameters.getNumberOfNoDictSortColumns() > 0) {
          timSort.sort(page.getBuffer(), 0, page.getBuffer().getActualSize(),
              new UnsafeRowComparator(page));
        } else {
          timSort.sort(page.getBuffer(), 0, page.getBuffer().getActualSize(),
              new UnsafeRowComparatorForNormalDIms(page));
        }
<<<<<<< HEAD
        if (rowPage.isSaveToDisk()) {
          // create a new file and pick a temp directory randomly every time
          String tmpDir = parameters.getTempFileLocation()[
              new Random().nextInt(parameters.getTempFileLocation().length)];
=======
        if (page.isSaveToDisk()) {
          // create a new file every time
>>>>>>> df22368d
          File sortTempFile = new File(
              tmpDir + File.separator + parameters.getTableName()
                  + System.nanoTime() + CarbonCommonConstants.SORT_TEMP_FILE_EXT);
          writeData(page, sortTempFile);
          LOGGER.info("Time taken to sort row page with size" + page.getBuffer().getActualSize()
              + " and write is: " + (System.currentTimeMillis() - startTime));
          page.freeMemory();
          // add sort temp filename to and arrayList. When the list size reaches 20 then
          // intermediate merging of sort temp files will be triggered
          unsafeInMemoryIntermediateFileMerger.addFileToMerge(sortTempFile);
        } else {
          // creating a new memory block as size is already allocated
          // so calling lazy memory allocator
          MemoryBlock newMemoryBlock = UnsafeSortMemoryManager.INSTANCE
              .allocateMemoryLazy(taskId, page.getDataBlock().size());
          // copying data from working memory manager to sortmemory manager
          CarbonUnsafe.unsafe
              .copyMemory(page.getDataBlock().getBaseObject(), page.getDataBlock().getBaseOffset(),
                  newMemoryBlock.getBaseObject(), newMemoryBlock.getBaseOffset(),
                  page.getDataBlock().size());
          // free unsafememory manager
          page.freeMemory();
          page.setNewDataBlock(newMemoryBlock);
          // add sort temp filename to and arrayList. When the list size reaches 20 then
          // intermediate merging of sort temp files will be triggered
          page.getBuffer().loadToUnsafe();
          unsafeInMemoryIntermediateFileMerger.addDataChunkToMerge(page);
          LOGGER.info(
              "Time taken to sort row page with size" + page.getBuffer().getActualSize() + "is: "
                  + (System.currentTimeMillis() - startTime));
        }
      } catch (Throwable e) {
        threadStatusObserver.notifyFailed(e);
      } finally {
        semaphore.release();
      }
      return null;
    }
  }
}
<|MERGE_RESOLUTION|>--- conflicted
+++ resolved
@@ -368,15 +368,11 @@
           timSort.sort(page.getBuffer(), 0, page.getBuffer().getActualSize(),
               new UnsafeRowComparatorForNormalDIms(page));
         }
-<<<<<<< HEAD
-        if (rowPage.isSaveToDisk()) {
+
+        if (page.isSaveToDisk()) {
           // create a new file and pick a temp directory randomly every time
           String tmpDir = parameters.getTempFileLocation()[
               new Random().nextInt(parameters.getTempFileLocation().length)];
-=======
-        if (page.isSaveToDisk()) {
-          // create a new file every time
->>>>>>> df22368d
           File sortTempFile = new File(
               tmpDir + File.separator + parameters.getTableName()
                   + System.nanoTime() + CarbonCommonConstants.SORT_TEMP_FILE_EXT);
