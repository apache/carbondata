--- conflicted
+++ resolved
@@ -190,11 +190,9 @@
 
   private Boolean[] isNoDictionaryDimMapping;
 
-<<<<<<< HEAD
   private Boolean[] isUseInvertedIndex;
-=======
+
   private String columnPropertiesString;
->>>>>>> 38d84e0e
 
   /**
    * wrapper object holding the columnschemadetails
