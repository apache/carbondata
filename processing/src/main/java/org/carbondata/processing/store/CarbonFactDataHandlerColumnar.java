--- conflicted
+++ resolved
@@ -1072,11 +1072,7 @@
         mdKeyLength, tableName, fileManager, keyBlockSize, aggKeyBlock, isComplexTypes(),
         noDictionaryCount, carbonDataFileAttributes, databaseName, wrapperColumnSchemaList,
         noDictionaryCount, dimensionType, carbonDataDirectoryPath, colCardinality,
-<<<<<<< HEAD
-        isUseInvertedIndex);
-=======
-        segmentProperties);
->>>>>>> 5b6081d7
+        segmentProperties, isUseInvertedIndex);
   }
 
   private boolean[] isComplexTypes() {
