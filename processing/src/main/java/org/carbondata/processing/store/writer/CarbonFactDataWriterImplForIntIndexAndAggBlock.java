/*
 * Licensed to the Apache Software Foundation (ASF) under one
 * or more contributor license agreements.  See the NOTICE file
 * distributed with this work for additional information
 * regarding copyright ownership.  The ASF licenses this file
 * to you under the Apache License, Version 2.0 (the
 * "License"); you may not use this file except in compliance
 * with the License.  You may obtain a copy of the License at
 *
 *    http://www.apache.org/licenses/LICENSE-2.0
 *
 * Unless required by applicable law or agreed to in writing,
 * software distributed under the License is distributed on an
 * "AS IS" BASIS, WITHOUT WARRANTIES OR CONDITIONS OF ANY
 * KIND, either express or implied.  See the License for the
 * specific language governing permissions and limitations
 * under the License.
 */

package org.carbondata.processing.store.writer;

import java.io.IOException;
import java.nio.ByteBuffer;
import java.nio.channels.FileChannel;
import java.util.Arrays;
import java.util.Comparator;
import java.util.List;

import org.carbondata.core.carbon.datastore.block.SegmentProperties;
import org.carbondata.core.carbon.metadata.schema.table.column.ColumnSchema;
import org.carbondata.core.constants.CarbonCommonConstants;
import org.carbondata.core.datastorage.store.columnar.IndexStorage;
import org.carbondata.core.datastorage.store.compression.SnappyCompression.SnappyByteCompression;
import org.carbondata.core.datastorage.store.compression.ValueCompressionModel;
import org.carbondata.core.file.manager.composite.IFileManagerComposite;
import org.carbondata.core.keygenerator.mdkey.NumberCompressor;
import org.carbondata.core.metadata.BlockletInfoColumnar;
import org.carbondata.core.util.ByteUtil;
import org.carbondata.core.util.CarbonProperties;
import org.carbondata.processing.store.CarbonDataFileAttributes;
import org.carbondata.processing.store.colgroup.ColGroupBlockStorage;
import org.carbondata.processing.store.writer.exception.CarbonDataWriterException;

public class CarbonFactDataWriterImplForIntIndexAndAggBlock extends AbstractFactDataWriter<int[]> {

  protected boolean[] aggBlocks;
  private boolean[] isUseInvertedIndex;
  private NumberCompressor numberCompressor;
  private boolean[] isComplexType;
  private int numberOfNoDictionaryColumn;
  private boolean[] isDictionaryColumn;

  public CarbonFactDataWriterImplForIntIndexAndAggBlock(String storeLocation, int measureCount,
      int mdKeyLength, String tableName, IFileManagerComposite fileManager, int[] keyBlockSize,
      boolean[] aggBlocks, boolean[] isComplexType, int NoDictionaryCount,
      CarbonDataFileAttributes carbonDataFileAttributes, String databaseName,
      List<ColumnSchema> wrapperColumnSchemaList, int numberOfNoDictionaryColumn,
      boolean[] isDictionaryColumn, String carbonDataDirectoryPath, int[] colCardinality,
<<<<<<< HEAD
      boolean[] isUseInvertedIndex) {
=======
      SegmentProperties segmentProperties) {
>>>>>>> 5b6081d7
    super(storeLocation, measureCount, mdKeyLength, databaseName, tableName, fileManager,
        keyBlockSize, carbonDataFileAttributes, wrapperColumnSchemaList, carbonDataDirectoryPath,
        colCardinality, segmentProperties);
    this.isComplexType = isComplexType;
    this.databaseName = databaseName;
    this.numberOfNoDictionaryColumn = numberOfNoDictionaryColumn;
    this.isDictionaryColumn = isDictionaryColumn;
    this.aggBlocks = aggBlocks;
    this.isUseInvertedIndex = isUseInvertedIndex;
    this.numberCompressor = new NumberCompressor(Integer.parseInt(CarbonProperties.getInstance()
        .getProperty(CarbonCommonConstants.BLOCKLET_SIZE,
            CarbonCommonConstants.BLOCKLET_SIZE_DEFAULT_VAL)));
  }

  @Override
  public NodeHolder buildDataNodeHolder(IndexStorage<int[]>[] keyStorageArray, byte[][] dataArray,
      int entryCount, byte[] startKey, byte[] endKey, ValueCompressionModel compressionModel,
      byte[] noDictionaryStartKey, byte[] noDictionaryEndKey) throws CarbonDataWriterException {
    // if there are no NO-Dictionary column present in the table then
    // set the empty byte array
    if (null == noDictionaryEndKey) {
      noDictionaryEndKey = new byte[0];
    }
    if (null == noDictionaryStartKey) {
      noDictionaryStartKey = new byte[0];
    }
    // total measure length;
    int totalMsrArrySize = 0;
    // current measure length;
    int currentMsrLenght = 0;
    int totalKeySize = 0;
    int keyBlockSize = 0;

    boolean[] isSortedData = new boolean[keyStorageArray.length];
    int[] keyLengths = new int[keyStorageArray.length];

    //below will calculate min and max value for each column
    //for below 2d array, first index will be for column and second will be min max
    // value for same column
    //    byte[][] columnMinMaxData = new byte[keyStorageArray.length][];

    byte[][] allMinValue = new byte[keyStorageArray.length][];
    byte[][] allMaxValue = new byte[keyStorageArray.length][];
    byte[][] keyBlockData = fillAndCompressedKeyBlockData(keyStorageArray, entryCount);
    boolean[] colGrpBlock = new boolean[keyStorageArray.length];

    for (int i = 0; i < keyLengths.length; i++) {
      keyLengths[i] = keyBlockData[i].length;
      isSortedData[i] = keyStorageArray[i].isAlreadySorted();
      if (!isSortedData[i]) {
        keyBlockSize++;

      }
      totalKeySize += keyLengths[i];
      if(isUseInvertedIndex[i]) {
        if (isComplexType[i] || isDictionaryColumn[i]) {
          allMinValue[i] = keyStorageArray[i].getMin();
          allMaxValue[i] = keyStorageArray[i].getMax();
        } else {
          allMinValue[i] = updateMinMaxForNoDictionary(keyStorageArray[i].getMin());
          allMaxValue[i] = updateMinMaxForNoDictionary(keyStorageArray[i].getMax());
        }
      } else {
        byte[][] minmaxArray = keyStorageArray[i].getKeyBlock();
        if (isComplexType[i] || isDictionaryColumn[i]) {
          Arrays.sort(minmaxArray, new Comparator<byte[]>() {
            @Override
            public int compare(byte[] col1, byte[] col2) {
              return ByteUtil.UnsafeComparer.INSTANCE.compareTo(col1, col2);
            }
          });
          allMinValue[i] = minmaxArray[0];
          allMaxValue[i] = minmaxArray[minmaxArray.length-1];
        } else {
          Arrays.sort(minmaxArray, new Comparator<byte[]>() {
            @Override
            public int compare(byte[] col1, byte[] col2) {
              return ByteUtil.UnsafeComparer.INSTANCE
                  .compareTo(col1, 2, col1.length - 2, col2, 2, col2.length - 2);
            }
          });
          allMinValue[i] = updateMinMaxForNoDictionary(minmaxArray[0]);
          allMaxValue[i] = updateMinMaxForNoDictionary(minmaxArray[minmaxArray.length-1]);
        }
      }
      //if keyStorageArray is instance of ColGroupBlockStorage than it's colGroup chunk
      if (keyStorageArray[i] instanceof ColGroupBlockStorage) {
        colGrpBlock[i] = true;
      }
    }
    int[] keyBlockIdxLengths = new int[keyBlockSize];
    byte[][] dataAfterCompression = new byte[keyBlockSize][];
    byte[][] indexMap = new byte[keyBlockSize][];
    int idx = 0;
    for (int i = 0; i < isSortedData.length; i++) {
      if (!isSortedData[i]) {
        dataAfterCompression[idx] =
            numberCompressor.compress(keyStorageArray[i].getDataAfterComp());
        if (null != keyStorageArray[i].getIndexMap()
            && keyStorageArray[i].getIndexMap().length > 0) {
          indexMap[idx] = numberCompressor.compress(keyStorageArray[i].getIndexMap());
        } else {
          indexMap[idx] = new byte[0];
        }
        keyBlockIdxLengths[idx] = (dataAfterCompression[idx].length + indexMap[idx].length)
            + CarbonCommonConstants.INT_SIZE_IN_BYTE;
        idx++;
      }
    }
    int compressDataBlockSize = 0;
    for (int i = 0; i < aggBlocks.length; i++) {
      if (aggBlocks[i]) {
        compressDataBlockSize++;
      }
    }
    byte[][] compressedDataIndex = new byte[compressDataBlockSize][];
    int[] dataIndexMapLength = new int[compressDataBlockSize];
    idx = 0;
    for (int i = 0; i < aggBlocks.length; i++) {
      if (aggBlocks[i]) {
        try {
          compressedDataIndex[idx] =
              numberCompressor.compress(keyStorageArray[i].getDataIndexMap());
          dataIndexMapLength[idx] = compressedDataIndex[idx].length;
          idx++;
        } catch (Exception e) {
          throw new CarbonDataWriterException(e.getMessage());
        }
      }
    }

    byte[] writableKeyArray = new byte[totalKeySize];
    int startPosition = 0;
    for (int i = 0; i < keyLengths.length; i++) {
      System.arraycopy(keyBlockData[i], 0, writableKeyArray, startPosition, keyBlockData[i].length);
      startPosition += keyLengths[i];
    }
    int[] msrLength = new int[this.measureCount];
    // calculate the total size required for all the measure and get the
    // each measure size
    for (int i = 0; i < dataArray.length; i++) {
      currentMsrLenght = dataArray[i].length;
      totalMsrArrySize += currentMsrLenght;
      msrLength[i] = currentMsrLenght;
    }
    byte[] writableDataArray = new byte[totalMsrArrySize];

    // start position will be used for adding the measure in
    // writableDataArray after adding measure increment the start position
    // by added measure length which will be used for next measure start
    // position
    startPosition = 0;
    for (int i = 0; i < dataArray.length; i++) {
      System.arraycopy(dataArray[i], 0, writableDataArray, startPosition, dataArray[i].length);
      startPosition += msrLength[i];
    }
    // current file size;
    int indexBlockSize = 0;
    for (int i = 0; i < keyBlockIdxLengths.length; i++) {
      indexBlockSize += keyBlockIdxLengths[i] + CarbonCommonConstants.INT_SIZE_IN_BYTE;
    }

    for (int i = 0; i < dataIndexMapLength.length; i++) {
      indexBlockSize += dataIndexMapLength[i];
    }

    NodeHolder holder = new NodeHolder();
    holder.setDataArray(writableDataArray);
    holder.setKeyArray(writableKeyArray);
    // end key format will be <length of dictionary key><length of no
    // dictionary key><DictionaryKey><No Dictionary key>
    byte[] updatedNoDictionaryEndKey = updateNoDictionaryStartAndEndKey(noDictionaryEndKey);
    ByteBuffer buffer = ByteBuffer.allocate(
        CarbonCommonConstants.INT_SIZE_IN_BYTE + CarbonCommonConstants.INT_SIZE_IN_BYTE
            + endKey.length + updatedNoDictionaryEndKey.length);
    buffer.putInt(endKey.length);
    buffer.putInt(updatedNoDictionaryEndKey.length);
    buffer.put(endKey);
    buffer.put(updatedNoDictionaryEndKey);
    buffer.rewind();
    holder.setEndKey(buffer.array());
    holder.setMeasureLenght(msrLength);
    byte[] updatedNoDictionaryStartKey = updateNoDictionaryStartAndEndKey(noDictionaryStartKey);
    // start key format will be <length of dictionary key><length of no
    // dictionary key><DictionaryKey><No Dictionary key>
    buffer = ByteBuffer.allocate(
        CarbonCommonConstants.INT_SIZE_IN_BYTE + CarbonCommonConstants.INT_SIZE_IN_BYTE
            + startKey.length + updatedNoDictionaryStartKey.length);
    buffer.putInt(startKey.length);
    buffer.putInt(updatedNoDictionaryStartKey.length);
    buffer.put(startKey);
    buffer.put(updatedNoDictionaryStartKey);
    buffer.rewind();
    holder.setStartKey(buffer.array());
    holder.setEntryCount(entryCount);
    holder.setKeyLengths(keyLengths);
    holder.setKeyBlockIndexLength(keyBlockIdxLengths);
    holder.setIsSortedKeyBlock(isSortedData);
    holder.setCompressedIndex(dataAfterCompression);
    holder.setCompressedIndexMap(indexMap);
    holder.setDataIndexMapLength(dataIndexMapLength);
    holder.setCompressedDataIndex(compressedDataIndex);
    holder.setCompressionModel(compressionModel);
    //setting column min max value
    holder.setColumnMaxData(allMaxValue);
    holder.setColumnMinData(allMinValue);
    holder.setAggBlocks(aggBlocks);
    holder.setColGrpBlocks(colGrpBlock);
    return holder;
  }

  @Override public void writeBlockletData(NodeHolder holder) throws CarbonDataWriterException {
    int indexBlockSize = 0;
    for (int i = 0; i < holder.getKeyBlockIndexLength().length; i++) {
      indexBlockSize += holder.getKeyBlockIndexLength()[i] + CarbonCommonConstants.INT_SIZE_IN_BYTE;
    }

    for (int i = 0; i < holder.getDataIndexMapLength().length; i++) {
      indexBlockSize += holder.getDataIndexMapLength()[i];
    }
    long blockletDataSize =
        holder.getKeyArray().length + holder.getDataArray().length + indexBlockSize;
    updateBlockletFileChannel(blockletDataSize);
    writeDataToFile(holder);
  }

  /**
   * Below method will be used to update the min or max value
   * by removing the length from it
   *
   * @return min max value without length
   */
  private byte[] updateMinMaxForNoDictionary(byte[] valueWithLength) {
    ByteBuffer buffer = ByteBuffer.wrap(valueWithLength);
    byte[] actualValue = new byte[buffer.getShort()];
    buffer.get(actualValue);
    return actualValue;
  }

  /**
   * Below method will be used to update the no dictionary start and end key
   *
   * @param key key to be updated
   * @return return no dictionary key
   */
  private byte[] updateNoDictionaryStartAndEndKey(byte[] key) {
    if (key.length == 0) {
      return key;
    }
    // add key to byte buffer remove the length part of the data
    ByteBuffer buffer = ByteBuffer.wrap(key, 2, key.length - 2);
    // create a output buffer without length
    ByteBuffer output = ByteBuffer.allocate(key.length - 2);
    short numberOfByteToStorLength = 2;
    // as length part is removed, so each no dictionary value index
    // needs to be reshuffled by 2 bytes
    for (int i = 0; i < numberOfNoDictionaryColumn; i++) {
      output.putShort((short) (buffer.getShort() - numberOfByteToStorLength));
    }
    // copy the data part
    while (buffer.hasRemaining()) {
      output.put(buffer.get());
    }
    output.rewind();
    return output.array();
  }

  protected byte[][] fillAndCompressedKeyBlockData(IndexStorage<int[]>[] keyStorageArray,
      int entryCount) {
    byte[][] keyBlockData = new byte[keyStorageArray.length][];
    int destPos = 0;
    int keyBlockSizePosition = -1;
    for (int i = 0; i < keyStorageArray.length; i++) {
      destPos = 0;
      //handling for high card dims
      if (!isComplexType[i] && !this.isDictionaryColumn[i]) {
        int totalLength = 0;
        // calc size of the total bytes in all the colmns.
        for (int k = 0; k < keyStorageArray[i].getKeyBlock().length; k++) {
          byte[] colValue = keyStorageArray[i].getKeyBlock()[k];
          totalLength += colValue.length;
        }
        keyBlockData[i] = new byte[totalLength];

        for (int j = 0; j < keyStorageArray[i].getKeyBlock().length; j++) {
          int length = keyStorageArray[i].getKeyBlock()[j].length;
          System
              .arraycopy(keyStorageArray[i].getKeyBlock()[j], 0, keyBlockData[i], destPos, length);
          destPos += length;
        }
      } else {
        keyBlockSizePosition++;
        if (aggBlocks[i]) {
          keyBlockData[i] = new byte[keyStorageArray[i].getTotalSize()];
          for (int j = 0; j < keyStorageArray[i].getKeyBlock().length; j++) {
            System.arraycopy(keyStorageArray[i].getKeyBlock()[j], 0, keyBlockData[i], destPos,
                keyStorageArray[i].getKeyBlock()[j].length);
            destPos += keyStorageArray[i].getKeyBlock()[j].length;
          }
        } else {
          if (isComplexType[i]) {
            keyBlockData[i] = new byte[keyStorageArray[i].getKeyBlock().length
                * keyBlockSize[keyBlockSizePosition]];
          } else {
            keyBlockData[i] = new byte[entryCount * keyBlockSize[keyBlockSizePosition]];
          }
          for (int j = 0; j < keyStorageArray[i].getKeyBlock().length; j++) {
            System.arraycopy(keyStorageArray[i].getKeyBlock()[j], 0, keyBlockData[i], destPos,
                keyBlockSize[keyBlockSizePosition]);
            destPos += keyBlockSize[keyBlockSizePosition];
          }
        }
      }
      keyBlockData[i] = SnappyByteCompression.INSTANCE.compress(keyBlockData[i]);
    }
    return keyBlockData;
  }

  /**
   * This method is responsible for writing blocklet to the data file
   *
   * @return file offset offset is the current position of the file
   * @throws CarbonDataWriterException if will throw CarbonDataWriterException when any thing
   *                                   goes wrong while while writing the leaf file
   */
  protected long writeDataToFile(NodeHolder nodeHolder, FileChannel channel)
      throws CarbonDataWriterException {
    // create byte buffer
    byte[][] compressedIndex = nodeHolder.getCompressedIndex();
    byte[][] compressedIndexMap = nodeHolder.getCompressedIndexMap();
    byte[][] compressedDataIndex = nodeHolder.getCompressedDataIndex();
    int indexBlockSize = 0;
    int index = 0;
    for (int i = 0; i < nodeHolder.getKeyBlockIndexLength().length; i++) {
      indexBlockSize +=
          nodeHolder.getKeyBlockIndexLength()[index++] + CarbonCommonConstants.INT_SIZE_IN_BYTE;
    }

    for (int i = 0; i < nodeHolder.getDataIndexMapLength().length; i++) {
      indexBlockSize += nodeHolder.getDataIndexMapLength()[i];
    }
    ByteBuffer byteBuffer = ByteBuffer.allocate(
        nodeHolder.getKeyArray().length + nodeHolder.getDataArray().length + indexBlockSize);
    long offset = 0;
    try {
      // get the current offset
      offset = channel.size();
      // add key array to byte buffer
      byteBuffer.put(nodeHolder.getKeyArray());
      // add measure data array to byte buffer
      byteBuffer.put(nodeHolder.getDataArray());

      ByteBuffer buffer1 = null;
      for (int i = 0; i < compressedIndex.length; i++) {
        buffer1 = ByteBuffer.allocate(nodeHolder.getKeyBlockIndexLength()[i]);
        buffer1.putInt(compressedIndex[i].length);
        buffer1.put(compressedIndex[i]);
        if (compressedIndexMap[i].length > 0) {
          buffer1.put(compressedIndexMap[i]);
        }
        buffer1.rewind();
        byteBuffer.put(buffer1.array());

      }
      for (int i = 0; i < compressedDataIndex.length; i++) {
        byteBuffer.put(compressedDataIndex[i]);
      }
      byteBuffer.flip();
      // write data to file
      channel.write(byteBuffer);
    } catch (IOException exception) {
      throw new CarbonDataWriterException("Problem in writing carbon file: ", exception);
    }
    // return the offset, this offset will be used while reading the file in
    // engine side to get from which position to start reading the file
    return offset;
  }

  /**
   * This method will be used to get the blocklet metadata
   *
   * @return BlockletInfo - blocklet metadata
   */
  protected BlockletInfoColumnar getBlockletInfo(NodeHolder nodeHolder, long offset) {
    // create the info object for leaf entry
    BlockletInfoColumnar info = new BlockletInfoColumnar();
    //add aggBlocks array
    info.setAggKeyBlock(nodeHolder.getAggBlocks());
    // add total entry count
    info.setNumberOfKeys(nodeHolder.getEntryCount());

    // add the key array length
    info.setKeyLengths(nodeHolder.getKeyLengths());
    // adding null measure index bit set
    info.setMeasureNullValueIndex(nodeHolder.getMeasureNullValueIndex());
    //add column min max length
    info.setColumnMaxData(nodeHolder.getColumnMaxData());
    info.setColumnMinData(nodeHolder.getColumnMinData());
    long[] keyOffSets = new long[nodeHolder.getKeyLengths().length];

    for (int i = 0; i < keyOffSets.length; i++) {
      keyOffSets[i] = offset;
      offset += nodeHolder.getKeyLengths()[i];
    }
    // key offset will be 8 bytes from current offset because first 4 bytes
    // will be for number of entry in leaf, then next 4 bytes will be for
    // key lenght;
    //        offset += CarbonCommonConstants.INT_SIZE_IN_BYTE * 2;

    // add key offset
    info.setKeyOffSets(keyOffSets);

    // add measure length
    info.setMeasureLength(nodeHolder.getMeasureLenght());

    long[] msrOffset = new long[this.measureCount];

    for (int i = 0; i < this.measureCount; i++) {
      // increment the current offset by 4 bytes because 4 bytes will be
      // used for measure byte length
      //            offset += CarbonCommonConstants.INT_SIZE_IN_BYTE;
      msrOffset[i] = offset;
      // now increment the offset by adding measure length to get the next
      // measure offset;
      offset += nodeHolder.getMeasureLenght()[i];
    }
    // add measure offset
    info.setMeasureOffset(msrOffset);
    info.setIsSortedKeyColumn(nodeHolder.getIsSortedKeyBlock());
    info.setKeyBlockIndexLength(nodeHolder.getKeyBlockIndexLength());
    long[] keyBlockIndexOffsets = new long[nodeHolder.getKeyBlockIndexLength().length];
    for (int i = 0; i < keyBlockIndexOffsets.length; i++) {
      keyBlockIndexOffsets[i] = offset;
      offset += nodeHolder.getKeyBlockIndexLength()[i];
    }
    info.setDataIndexMapLength(nodeHolder.getDataIndexMapLength());
    long[] dataIndexMapOffsets = new long[nodeHolder.getDataIndexMapLength().length];
    for (int i = 0; i < dataIndexMapOffsets.length; i++) {
      dataIndexMapOffsets[i] = offset;
      offset += nodeHolder.getDataIndexMapLength()[i];
    }
    info.setDataIndexMapOffsets(dataIndexMapOffsets);
    info.setKeyBlockIndexOffSets(keyBlockIndexOffsets);
    // set startkey
    info.setStartKey(nodeHolder.getStartKey());
    // set end key
    info.setEndKey(nodeHolder.getEndKey());
    info.setCompressionModel(nodeHolder.getCompressionModel());
    // return leaf metadata

    //colGroup Blocks
    info.setColGrpBlocks(nodeHolder.getColGrpBlocks());

    return info;
  }

}<|MERGE_RESOLUTION|>--- conflicted
+++ resolved
@@ -56,11 +56,7 @@
       CarbonDataFileAttributes carbonDataFileAttributes, String databaseName,
       List<ColumnSchema> wrapperColumnSchemaList, int numberOfNoDictionaryColumn,
       boolean[] isDictionaryColumn, String carbonDataDirectoryPath, int[] colCardinality,
-<<<<<<< HEAD
-      boolean[] isUseInvertedIndex) {
-=======
-      SegmentProperties segmentProperties) {
->>>>>>> 5b6081d7
+      SegmentProperties segmentProperties, boolean[] isUseInvertedIndex) {
     super(storeLocation, measureCount, mdKeyLength, databaseName, tableName, fileManager,
         keyBlockSize, carbonDataFileAttributes, wrapperColumnSchemaList, carbonDataDirectoryPath,
         colCardinality, segmentProperties);
