/*
 * Licensed to the Apache Software Foundation (ASF) under one
 * or more contributor license agreements.  See the NOTICE file
 * distributed with this work for additional information
 * regarding copyright ownership.  The ASF licenses this file
 * to you under the Apache License; Version 2.0 (the
 * "License"); you may not use this file except in compliance
 * with the License.  You may obtain a copy of the License at
 *
 *    http://www.apache.org/licenses/LICENSE-2.0
 *
 * Unless required by applicable law or agreed to in writing;
 * software distributed under the License is distributed on an
 * "AS IS" BASIS; WITHOUT WARRANTIES OR CONDITIONS OF ANY
 * KIND; either express or implied.  See the License for the
 * specific language governing permissions and limitations
 * under the License.
 */

package org.carbondata.processing.store;

import java.util.List;
import java.util.Map;

import org.carbondata.core.carbon.datastore.block.SegmentProperties;
import org.carbondata.core.carbon.metadata.schema.table.column.ColumnSchema;
import org.carbondata.processing.datatypes.GenericDataType;

/**
 * This class contains all the data required for processing and writing the carbon data
 */
public class CarbonFactDataHandlerModel {

  /**
   * dbName
   */
  private String databaseName;
  /**
   * table name
   */
  private String tableName;
  /**
   * flag to check whether to group the similar data
   */
  private boolean isGroupByEnabled;
  /**
   * total count of measures in table
   */
  private int measureCount;
  /**
   * length of mdKey
   */
  private int mdKeyLength;
  /**
   * mdKey index in one row object
   */
  private int mdKeyIndex;
  /**
   * aggregators (e,g min, amx, sum)
   */
  private String[] aggregators;
  /**
   * custom aggregator class which contains the logic of merging data
   */
  private String[] aggregatorClass;
  /**
   * local store location
   */
  private String storeLocation;
  /**
   * cardinality of all dimensions
   */
  private int[] factDimLens;
  /**
   * flag to check whether to merge data based on custom aggregator
   */
  private boolean isMergingRequestForCustomAgg;
  /**
   * flag to check whether the request is for updating a member
   */
  private boolean isUpdateMemberRequest;
  /**
   * flag to check whether use inverted index
   */
  private boolean[] isUseInvertedIndex;
  /**
   * dimension cardinality
   */
  private int[] dimLens;
  /**
   * array of fact table columns
   */
  private String[] factLevels;
  /**
   * array of aggregate levels
   */
  private String[] aggLevels;
  /**
   * flag for data writing request
   */
  private boolean isDataWritingRequest;
  /**
   * count of columns for which dictionary is not generated
   */
  private int noDictionaryCount;
  /**
   * total number of columns in table
   */
  private int dimensionCount;
  /**
   * map which maintains indexing of complex columns
   */
  private Map<Integer, GenericDataType> complexIndexMap;

  /**
   * Segment properties
   */
  private SegmentProperties segmentProperties;

  /**
   * primitive dimensions cardinality
   */
  private int[] primitiveDimLens;

  /**
   * array in which each character represents an aggregation type and
   * the array length will be equal to the number of measures in table
   */
  private char[] aggType;
  /**
   * carbon data file attributes like task id, file stamp
   */
  private CarbonDataFileAttributes carbonDataFileAttributes;
  /**
   * carbon data directory path
   */
  private String carbonDataDirectoryPath;

  /**
   * cardinality of dimension including no dictionary. no dictionary cardinality
   * is set to -1
   */
  private int[] colCardinality;

  /**
   * wrapper column schema
   */
  private List<ColumnSchema> wrapperColumnSchema;

  /**
   * This is the boolean which will determine whether the data handler call is from the compaction
   * or not.
   */
  private boolean isCompactionFlow;

  public int[] getColCardinality() {
    return colCardinality;
  }

  public void setColCardinality(int[] colCardinality) {
    this.colCardinality = colCardinality;
  }
  public CarbonDataFileAttributes getCarbonDataFileAttributes() {
    return carbonDataFileAttributes;
  }

  public void setCarbonDataFileAttributes(CarbonDataFileAttributes carbonDataFileAttributes) {
    this.carbonDataFileAttributes = carbonDataFileAttributes;
  }

  public String getDatabaseName() {
    return databaseName;
  }

  public void setDatabaseName(String databaseName) {
    this.databaseName = databaseName;
  }

  public String getTableName() {
    return tableName;
  }

  public void setTableName(String tableName) {
    this.tableName = tableName;
  }

  public boolean isGroupByEnabled() {
    return isGroupByEnabled;
  }

  public int getMeasureCount() {
    return measureCount;
  }

  public void setMeasureCount(int measureCount) {
    this.measureCount = measureCount;
  }

  public int getMdKeyLength() {
    return mdKeyLength;
  }

  public void setMdKeyLength(int mdKeyLength) {
    this.mdKeyLength = mdKeyLength;
  }

  public int getMdKeyIndex() {
    return mdKeyIndex;
  }

  public void setMdKeyIndex(int mdKeyIndex) {
    this.mdKeyIndex = mdKeyIndex;
  }

  public String[] getAggregators() {
    return aggregators;
  }

  public void setAggregators(String[] aggregators) {
    this.aggregators = aggregators;
  }

  public String[] getAggregatorClass() {
    return aggregatorClass;
  }

  public void setAggregatorClass(String[] aggregatorClass) {
    this.aggregatorClass = aggregatorClass;
  }

  public String getStoreLocation() {
    return storeLocation;
  }

  public void setStoreLocation(String storeLocation) {
    this.storeLocation = storeLocation;
  }

  public int[] getFactDimLens() {
    return factDimLens;
  }

  public void setFactDimLens(int[] factDimLens) {
    this.factDimLens = factDimLens;
  }

  public boolean isMergingRequestForCustomAgg() {
    return isMergingRequestForCustomAgg;
  }

  public void setMergingRequestForCustomAgg(boolean mergingRequestForCustomAgg) {
    isMergingRequestForCustomAgg = mergingRequestForCustomAgg;
  }

  public boolean isUpdateMemberRequest() {
    return isUpdateMemberRequest;
  }

  public int[] getDimLens() {
    return dimLens;
  }

  public void setDimLens(int[] dimLens) {
    this.dimLens = dimLens;
  }

  public String[] getFactLevels() {
    return factLevels;
  }

  public void setFactLevels(String[] factLevels) {
    this.factLevels = factLevels;
  }

  public String[] getAggLevels() {
    return aggLevels;
  }

  public void setAggLevels(String[] aggLevels) {
    this.aggLevels = aggLevels;
  }

  public boolean isDataWritingRequest() {
    return isDataWritingRequest;
  }

  public void setDataWritingRequest(boolean dataWritingRequest) {
    isDataWritingRequest = dataWritingRequest;
  }

  public int getNoDictionaryCount() {
    return noDictionaryCount;
  }

  public void setNoDictionaryCount(int noDictionaryCount) {
    this.noDictionaryCount = noDictionaryCount;
  }

  public int getDimensionCount() {
    return dimensionCount;
  }

  public void setDimensionCount(int dimensionCount) {
    this.dimensionCount = dimensionCount;
  }

  public Map<Integer, GenericDataType> getComplexIndexMap() {
    return complexIndexMap;
  }

  public void setComplexIndexMap(Map<Integer, GenericDataType> complexIndexMap) {
    this.complexIndexMap = complexIndexMap;
  }

  public int[] getPrimitiveDimLens() {
    return primitiveDimLens;
  }

  public void setPrimitiveDimLens(int[] primitiveDimLens) {
    this.primitiveDimLens = primitiveDimLens;
  }

  public char[] getAggType() {
    return aggType;
  }

  public void setAggType(char[] aggType) {
    this.aggType = aggType;
  }

  public String getCarbonDataDirectoryPath() {
    return carbonDataDirectoryPath;
  }

  public void setCarbonDataDirectoryPath(String carbonDataDirectoryPath) {
    this.carbonDataDirectoryPath = carbonDataDirectoryPath;
  }

  /**
   * To check whether the data handler is for compaction flow or not.
   * @return
   */
  public boolean isCompactionFlow() {
    return isCompactionFlow;
  }

  /**
   * If the handler is calling from the compaction flow set this to true.
   * @param compactionFlow
   */
  public void setCompactionFlow(boolean compactionFlow) {
    isCompactionFlow = compactionFlow;
  }

<<<<<<< HEAD
  public boolean[] getIsUseInvertedIndex() {
    return isUseInvertedIndex;
  }

  public void setIsUseInvertedIndex(boolean[] isUseInvertedIndex) {
    this.isUseInvertedIndex = isUseInvertedIndex;
=======
  /**
   *
   * @return segmentProperties
   */
  public SegmentProperties getSegmentProperties() {
    return segmentProperties;
  }

  /**
   *
   * @param segmentProperties
   */
  public void setSegmentProperties(SegmentProperties segmentProperties) {
    this.segmentProperties = segmentProperties;
  }

  /**
   * @return wrapperColumnSchema
   */
  public List<ColumnSchema> getWrapperColumnSchema() {
    return wrapperColumnSchema;
  }

  /**
   * @param wrapperColumnSchema
   */
  public void setWrapperColumnSchema(List<ColumnSchema> wrapperColumnSchema) {
    this.wrapperColumnSchema = wrapperColumnSchema;
>>>>>>> 5b6081d7
  }

}
<|MERGE_RESOLUTION|>--- conflicted
+++ resolved
@@ -352,14 +352,13 @@
     isCompactionFlow = compactionFlow;
   }
 
-<<<<<<< HEAD
   public boolean[] getIsUseInvertedIndex() {
     return isUseInvertedIndex;
   }
 
   public void setIsUseInvertedIndex(boolean[] isUseInvertedIndex) {
     this.isUseInvertedIndex = isUseInvertedIndex;
-=======
+  }
   /**
    *
    * @return segmentProperties
@@ -388,7 +387,6 @@
    */
   public void setWrapperColumnSchema(List<ColumnSchema> wrapperColumnSchema) {
     this.wrapperColumnSchema = wrapperColumnSchema;
->>>>>>> 5b6081d7
   }
 
 }
