/*
 * Licensed to the Apache Software Foundation (ASF) under one
 * or more contributor license agreements.  See the NOTICE file
 * distributed with this work for additional information
 * regarding copyright ownership.  The ASF licenses this file
 * to you under the Apache License; Version 2.0 (the
 * "License"); you may not use this file except in compliance
 * with the License.  You may obtain a copy of the License at
 *
 *    http://www.apache.org/licenses/LICENSE-2.0
 *
 * Unless required by applicable law or agreed to in writing;
 * software distributed under the License is distributed on an
 * "AS IS" BASIS; WITHOUT WARRANTIES OR CONDITIONS OF ANY
 * KIND; either express or implied.  See the License for the
 * specific language governing permissions and limitations
 * under the License.
 */

package org.carbondata.processing.store;

import java.util.Map;

import org.carbondata.core.vo.ColumnGroupModel;
import org.carbondata.processing.datatypes.GenericDataType;

/**
 * This class contains all the data required for processing and writing the carbon data
 */
public class CarbonFactDataHandlerModel {

  /**
   * dbName
   */
  private String databaseName;
  /**
   * table name
   */
  private String tableName;
  /**
   * flag to check whether to group the similar data
   */
  private boolean isGroupByEnabled;
  /**
   * total count of measures in table
   */
  private int measureCount;
  /**
   * length of mdKey
   */
  private int mdKeyLength;
  /**
   * mdKey index in one row object
   */
  private int mdKeyIndex;
  /**
   * aggregators (e,g min, amx, sum)
   */
  private String[] aggregators;
  /**
   * custom aggregator class which contains the logic of merging data
   */
  private String[] aggregatorClass;
  /**
   * local store location
   */
  private String storeLocation;
  /**
   * cardinality of all dimensions
   */
  private int[] factDimLens;
  /**
   * flag to check whether to merge data based on custom aggregator
   */
  private boolean isMergingRequestForCustomAgg;
  /**
   * flag to check whether the request is for updating a member
   */
  private boolean isUpdateMemberRequest;
  /**
   * flag to check whether use inverted index
   */
  private boolean[] isUseInvertedIndex;
  /**
   * dimension cardinality
   */
  private int[] dimLens;
  /**
   * array of fact table columns
   */
  private String[] factLevels;
  /**
   * array of aggregate levels
   */
  private String[] aggLevels;
  /**
   * flag for data writing request
   */
  private boolean isDataWritingRequest;
  /**
   * count of columns for which dictionary is not generated
   */
  private int noDictionaryCount;
  /**
   * total number of columns in table
   */
  private int dimensionCount;
  /**
   * map which maintains indexing of complex columns
   */
  private Map<Integer, GenericDataType> complexIndexMap;
  /**
   * primitive dimensions cardinality
   */
  private int[] primitiveDimLens;
  /**
   * column group model
   */
  private ColumnGroupModel colGrpModel;
  /**
   * array in which each character represents an aggregation type and
   * the array length will be equal to the number of measures in table
   */
  private char[] aggType;
  /**
   * carbon data file attributes like task id, file stamp
   */
  private CarbonDataFileAttributes carbonDataFileAttributes;
  /**
   * carbon data directory path
   */
  private String carbonDataDirectoryPath;

  private int[] colCardinality;

  /**
   * This is the boolean which will determine whether the data handler call is from the compaction
   * or not.
   */
  private boolean isCompactionFlow;

  public int[] getColCardinality() {
    return colCardinality;
  }

  public void setColCardinality(int[] colCardinality) {
    this.colCardinality = colCardinality;
  }
  public CarbonDataFileAttributes getCarbonDataFileAttributes() {
    return carbonDataFileAttributes;
  }

  public void setCarbonDataFileAttributes(CarbonDataFileAttributes carbonDataFileAttributes) {
    this.carbonDataFileAttributes = carbonDataFileAttributes;
  }

  public String getDatabaseName() {
    return databaseName;
  }

  public void setDatabaseName(String databaseName) {
    this.databaseName = databaseName;
  }

  public String getTableName() {
    return tableName;
  }

  public void setTableName(String tableName) {
    this.tableName = tableName;
  }

  public boolean isGroupByEnabled() {
    return isGroupByEnabled;
  }

  public int getMeasureCount() {
    return measureCount;
  }

  public void setMeasureCount(int measureCount) {
    this.measureCount = measureCount;
  }

  public int getMdKeyLength() {
    return mdKeyLength;
  }

  public void setMdKeyLength(int mdKeyLength) {
    this.mdKeyLength = mdKeyLength;
  }

  public int getMdKeyIndex() {
    return mdKeyIndex;
  }

  public void setMdKeyIndex(int mdKeyIndex) {
    this.mdKeyIndex = mdKeyIndex;
  }

  public String[] getAggregators() {
    return aggregators;
  }

  public void setAggregators(String[] aggregators) {
    this.aggregators = aggregators;
  }

  public String[] getAggregatorClass() {
    return aggregatorClass;
  }

  public void setAggregatorClass(String[] aggregatorClass) {
    this.aggregatorClass = aggregatorClass;
  }

  public String getStoreLocation() {
    return storeLocation;
  }

  public void setStoreLocation(String storeLocation) {
    this.storeLocation = storeLocation;
  }

  public int[] getFactDimLens() {
    return factDimLens;
  }

  public void setFactDimLens(int[] factDimLens) {
    this.factDimLens = factDimLens;
  }

  public boolean isMergingRequestForCustomAgg() {
    return isMergingRequestForCustomAgg;
  }

  public void setMergingRequestForCustomAgg(boolean mergingRequestForCustomAgg) {
    isMergingRequestForCustomAgg = mergingRequestForCustomAgg;
  }

  public boolean isUpdateMemberRequest() {
    return isUpdateMemberRequest;
  }

  public int[] getDimLens() {
    return dimLens;
  }

  public void setDimLens(int[] dimLens) {
    this.dimLens = dimLens;
  }

  public String[] getFactLevels() {
    return factLevels;
  }

  public void setFactLevels(String[] factLevels) {
    this.factLevels = factLevels;
  }

  public String[] getAggLevels() {
    return aggLevels;
  }

  public void setAggLevels(String[] aggLevels) {
    this.aggLevels = aggLevels;
  }

  public boolean isDataWritingRequest() {
    return isDataWritingRequest;
  }

  public void setDataWritingRequest(boolean dataWritingRequest) {
    isDataWritingRequest = dataWritingRequest;
  }

  public int getNoDictionaryCount() {
    return noDictionaryCount;
  }

  public void setNoDictionaryCount(int noDictionaryCount) {
    this.noDictionaryCount = noDictionaryCount;
  }

  public int getDimensionCount() {
    return dimensionCount;
  }

  public void setDimensionCount(int dimensionCount) {
    this.dimensionCount = dimensionCount;
  }

  public Map<Integer, GenericDataType> getComplexIndexMap() {
    return complexIndexMap;
  }

  public void setComplexIndexMap(Map<Integer, GenericDataType> complexIndexMap) {
    this.complexIndexMap = complexIndexMap;
  }

  public int[] getPrimitiveDimLens() {
    return primitiveDimLens;
  }

  public void setPrimitiveDimLens(int[] primitiveDimLens) {
    this.primitiveDimLens = primitiveDimLens;
  }

  public ColumnGroupModel getColGrpModel() {
    return colGrpModel;
  }

  public void setColGrpModel(ColumnGroupModel colGrpModel) {
    this.colGrpModel = colGrpModel;
  }

  public char[] getAggType() {
    return aggType;
  }

  public void setAggType(char[] aggType) {
    this.aggType = aggType;
  }

  public String getCarbonDataDirectoryPath() {
    return carbonDataDirectoryPath;
  }

  public void setCarbonDataDirectoryPath(String carbonDataDirectoryPath) {
    this.carbonDataDirectoryPath = carbonDataDirectoryPath;
  }

<<<<<<< HEAD
  /**
   * To check whether the data handler is for compaction flow or not.
   * @return
   */
  public boolean isCompactionFlow() {
    return isCompactionFlow;
  }

  /**
   * If the handler is calling from the compaction flow set this to true.
   * @param compactionFlow
   */
  public void setCompactionFlow(boolean compactionFlow) {
    isCompactionFlow = compactionFlow;
  }
=======
  public boolean[] getIsUseInvertedIndex() {
    return isUseInvertedIndex;
  }

  public void setIsUseInvertedIndex(boolean[] isUseInvertedIndex) {
    this.isUseInvertedIndex = isUseInvertedIndex;
  }

>>>>>>> 612cbad4
}
<|MERGE_RESOLUTION|>--- conflicted
+++ resolved
@@ -330,7 +330,6 @@
     this.carbonDataDirectoryPath = carbonDataDirectoryPath;
   }
 
-<<<<<<< HEAD
   /**
    * To check whether the data handler is for compaction flow or not.
    * @return
@@ -346,7 +345,7 @@
   public void setCompactionFlow(boolean compactionFlow) {
     isCompactionFlow = compactionFlow;
   }
-=======
+
   public boolean[] getIsUseInvertedIndex() {
     return isUseInvertedIndex;
   }
@@ -355,5 +354,4 @@
     this.isUseInvertedIndex = isUseInvertedIndex;
   }
 
->>>>>>> 612cbad4
 }
