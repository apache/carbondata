/**
 * Licensed to the Apache Software Foundation (ASF) under one
 * or more contributor license agreements.  See the NOTICE file
 * distributed with this work for additional information
 * regarding copyright ownership.  The ASF licenses this file
 * to you under the Apache License, Version 2.0 (the
 * "License"); you may not use this file except in compliance
 * with the License.  You may obtain a copy of the License at
 * http://www.apache.org/licenses/LICENSE-2.0
 * Unless required by applicable law or agreed to in writing,
 * software distributed under the License is distributed on an
 * "AS IS" BASIS, WITHOUT WARRANTIES OR CONDITIONS OF ANY
 * KIND, either express or implied.  See the License for the
 * specific language governing permissions and limitations
 * under the License.
 */

package org.carbondata.processing.csvreaderstep;

import java.io.IOException;
import java.io.UnsupportedEncodingException;
import java.util.ArrayList;
import java.util.List;
import java.util.concurrent.Callable;
import java.util.concurrent.ExecutorService;
import java.util.concurrent.Executors;
import java.util.concurrent.Future;

import org.carbondata.common.logging.LogService;
import org.carbondata.common.logging.LogServiceFactory;
import org.carbondata.common.logging.impl.StandardLogService;
import org.carbondata.core.constants.CarbonCommonConstants;
import org.carbondata.core.load.BlockDetails;
import org.carbondata.core.util.CarbonProperties;
import org.carbondata.core.util.CarbonTimeStatisticsFactory;
import org.carbondata.processing.graphgenerator.GraphGenerator;

import org.pentaho.di.core.Const;
import org.pentaho.di.core.exception.KettleException;
import org.pentaho.di.core.logging.LogChannelInterface;
import org.pentaho.di.core.row.RowMeta;
import org.pentaho.di.core.row.ValueMetaInterface;
import org.pentaho.di.i18n.BaseMessages;
import org.pentaho.di.trans.Trans;
import org.pentaho.di.trans.TransMeta;
import org.pentaho.di.trans.step.BaseStep;
import org.pentaho.di.trans.step.StepDataInterface;
import org.pentaho.di.trans.step.StepInterface;
import org.pentaho.di.trans.step.StepMeta;
import org.pentaho.di.trans.step.StepMetaInterface;
import org.pentaho.di.trans.steps.textfileinput.EncodingType;

/**
 * Read a simple CSV file
 * Just output Strings found in the file...
 */
public class CsvInput extends BaseStep implements StepInterface {
  private static final Class<?> PKG = CsvInput.class;
  // for i18n purposes, needed by Translator2!!   $NON-NLS-1$
  private static final LogService LOGGER =
      LogServiceFactory.getLogService(CsvInput.class.getName());
  /**
   * NUM_CORES_DEFAULT_VAL
   */
  private static final int NUM_CORES_DEFAULT_VAL = 2;
  /**
   * ReentrantLock getFileBlockLock
   */
  private final Object getBlockListLock = new Object();
  /**
   * ReentrantLock putRowLock
   */
  private final Object putRowLock = new Object();
  private CsvInputMeta meta;
  private CsvInputData data;
  /**
   * resultArray
   */
  private Future[] resultArray;
  private boolean isTerminated;
  private List<List<BlockDetails>> threadBlockList = new ArrayList<>();

  private ExecutorService exec;

  public CsvInput(StepMeta stepMeta, StepDataInterface stepDataInterface, int copyNr,
      TransMeta transMeta, Trans trans) {
    super(stepMeta, stepDataInterface, copyNr, transMeta, trans);
    LOGGER.info("** Using csv file **");
  }

  /**
   * This method is borrowed from TextFileInput
   *
   * @param log
   * @param line
   * @param delimiter
   * @param enclosure
   * @param escapeCharacter
   * @return
   * @throws KettleException
   */
  public static final String[] guessStringsFromLine(LogChannelInterface log, String line,
      String delimiter, String enclosure, String escapeCharacter) throws KettleException {
    List<String> strings = new ArrayList<String>(CarbonCommonConstants.CONSTANT_SIZE_TEN);

    String pol; // piece of line

    try {
      if (line == null) {
        return null;
      }

      // Split string in pieces, only for CSV!
      int pos = 0;
      int length = line.length();
      boolean dencl = false;

      int lenEncl = (enclosure == null ? 0 : enclosure.length());
      int lenEsc = (escapeCharacter == null ? 0 : escapeCharacter.length());

      while (pos < length) {
        int from = pos;
        int next;

        boolean enclFound;
        boolean containsEscapedEnclosures = false;
        boolean containsEscapedSeparators = false;

        // Is the field beginning with an enclosure?
        // "aa;aa";123;"aaa-aaa";000;...
        if (lenEncl > 0 && line.substring(from, from + lenEncl).equalsIgnoreCase(enclosure)) {
          if (log.isRowLevel()) {
            log.logRowlevel(BaseMessages.getString(PKG, "CsvInput.Log.ConvertLineToRowTitle"),
                BaseMessages.getString(PKG, "CsvInput.Log.ConvertLineToRow",
                    line.substring(from, from + lenEncl))); //$NON-NLS-1$ //$NON-NLS-2$
          }
          enclFound = true;
          int p = from + lenEncl;

          boolean isEnclosure =
              lenEncl > 0 && p + lenEncl < length && line.substring(p, p + lenEncl)
                  .equalsIgnoreCase(enclosure);
          boolean isEscape = lenEsc > 0 && p + lenEsc < length && line.substring(p, p + lenEsc)
              .equalsIgnoreCase(escapeCharacter);

          boolean enclosureAfter = false;

          // Is it really an enclosure? See if it's not repeated twice or escaped!
          if ((isEnclosure || isEscape) && p < length - 1) {
            String strnext = line.substring(p + lenEncl, p + 2 * lenEncl);
            if (strnext.equalsIgnoreCase(enclosure)) {
              p++;
              enclosureAfter = true;
              dencl = true;

              // Remember to replace them later on!
              if (isEscape) {
                containsEscapedEnclosures = true;
              }
            }
          }

          // Look for a closing enclosure!
          while ((!isEnclosure || enclosureAfter) && p < line.length()) {
            p++;
            enclosureAfter = false;
            isEnclosure = lenEncl > 0 && p + lenEncl < length && line.substring(p, p + lenEncl)
                .equals(enclosure);
            isEscape = lenEsc > 0 && p + lenEsc < length && line.substring(p, p + lenEsc)
                .equals(escapeCharacter);

            // Is it really an enclosure? See if it's not repeated twice or escaped!
            if ((isEnclosure || isEscape) && p < length - 1) // Is
            {
              String strnext = line.substring(p + lenEncl, p + 2 * lenEncl);
              if (strnext.equals(enclosure)) {
                p++;
                enclosureAfter = true;
                dencl = true;

                // Remember to replace them later on!
                if (isEscape) {
                  containsEscapedEnclosures = true; // remember
                }
              }
            }
          }

          if (p >= length) {
            next = p;
          } else {
            next = p + lenEncl;
          }

          if (log.isRowLevel()) {
            log.logRowlevel(BaseMessages.getString(PKG, "CsvInput.Log.ConvertLineToRowTitle"),
                BaseMessages.getString(PKG, "CsvInput.Log.EndOfEnclosure",
                    "" + p)); //$NON-NLS-1$ //$NON-NLS-2$ //$NON-NLS-3$
          }
        } else {
          enclFound = false;
          boolean found = false;
          int startpoint = from;
          do {
            next = line.indexOf(delimiter, startpoint);

            // See if this position is preceded by an escape character.
            if (lenEsc > 0 && next - lenEsc > 0) {
              String before = line.substring(next - lenEsc, next);

              if (escapeCharacter != null && escapeCharacter.equals(before)) {
                // take the next separator, this one is escaped...
                startpoint = next + 1;
                containsEscapedSeparators = true;
              } else {
                found = true;
              }
            } else {
              found = true;
            }
          } while (!found && next >= 0);
        }
        if (next == -1) {
          next = length;
        }

        if (enclFound) {
          pol = line.substring(from + lenEncl, next - lenEncl);
          if (log.isRowLevel()) {
            log.logRowlevel(BaseMessages.getString(PKG, "CsvInput.Log.ConvertLineToRowTitle"),
                BaseMessages.getString(PKG, "CsvInput.Log.EnclosureFieldFound",
                    "" + pol)); //$NON-NLS-1$ //$NON-NLS-2$ //$NON-NLS-3$
          }
        } else {
          pol = line.substring(from, next);
          if (log.isRowLevel()) {
            log.logRowlevel(BaseMessages.getString(PKG, "CsvInput.Log.ConvertLineToRowTitle"),
                BaseMessages.getString(PKG, "CsvInput.Log.NormalFieldFound",
                    "" + pol)); //$NON-NLS-1$ //$NON-NLS-2$ //$NON-NLS-3$
          }
        }

        if (dencl) {
          StringBuilder sbpol = new StringBuilder(pol);
          int idx = sbpol.indexOf(enclosure + enclosure);
          while (idx >= 0) {
            sbpol.delete(idx, idx + (enclosure == null ? 0 : enclosure.length()));
            idx = sbpol.indexOf(enclosure + enclosure);
          }
          pol = sbpol.toString();
        }

        //  replace the escaped enclosures with enclosures...
        if (containsEscapedEnclosures) {
          String replace = escapeCharacter + enclosure;
          String replaceWith = enclosure;

          pol = Const.replace(pol, replace, replaceWith);
        }

        //replace the escaped separators with separators...
        if (containsEscapedSeparators) {
          String replace = escapeCharacter + delimiter;
          String replaceWith = delimiter;

          pol = Const.replace(pol, replace, replaceWith);
        }

        // Now add pol to the strings found!
        strings.add(pol);

        pos = next + delimiter.length();
      }
      if (pos == length) {
        if (log.isRowLevel()) {
          log.logRowlevel(BaseMessages.getString(PKG, "CsvInput.Log.ConvertLineToRowTitle"),
              BaseMessages.getString(PKG, "CsvInput.Log.EndOfEmptyLineFound"));
        }
        strings.add(""); //$NON-NLS-1$
      }
    } catch (Exception e) {
      throw new KettleException(
          BaseMessages.getString(PKG, "CsvInput.Log.Error.ErrorConvertingLine", e.toString()),
          e); //$NON-NLS-1$
    }

    return strings.toArray(new String[strings.size()]);
  }

  public boolean processRow(StepMetaInterface smi, StepDataInterface sdi) throws KettleException {
    meta = (CsvInputMeta) smi;
    data = (CsvInputData) sdi;

    if (first) {
      CarbonTimeStatisticsFactory.getLoadStatisticsInstance().recordDictionaryValuesTotalTime(
          meta.getPartitionID(), System.currentTimeMillis());
      CarbonTimeStatisticsFactory.getLoadStatisticsInstance().recordCsvInputStepTime(
          meta.getPartitionID(), System.currentTimeMillis());
      first = false;
      data.outputRowMeta = new RowMeta();
      meta.getFields(data.outputRowMeta, getStepname(), null, null, this);

      // We only run in parallel if we have at least one file to process
      // AND if we have more than one step copy running...
      //
      data.parallel = meta.isRunningInParallel() && data.totalNumberOfSteps > 1;

      // The conversion logic for when the lazy conversion is turned of is simple:
      // Pretend it's a lazy conversion object anyway and get the native type during
      // conversion.
      //
      data.convertRowMeta = data.outputRowMeta.clone();

      for (ValueMetaInterface valueMeta : data.convertRowMeta.getValueMetaList()) {
        valueMeta.setStorageType(ValueMetaInterface.STORAGE_TYPE_BINARY_STRING);
      }

      // Calculate the indexes for the filename and row number fields
      //
      data.filenameFieldIndex = -1;
      if (!Const.isEmpty(meta.getFilenameField()) && meta.isIncludingFilename()) {
        data.filenameFieldIndex = meta.getInputFields().length;
      }

      data.rownumFieldIndex = -1;
      if (!Const.isEmpty(meta.getRowNumField())) {
        data.rownumFieldIndex = meta.getInputFields().length;
        if (data.filenameFieldIndex >= 0) {
          data.rownumFieldIndex++;
        }
      }
    }

    // start multi-thread to process
    int numberOfNodes;
    try {
      numberOfNodes = Integer.parseInt(CarbonProperties.getInstance()
          .getProperty(CarbonCommonConstants.NUM_CORES_LOADING,
              CarbonCommonConstants.NUM_CORES_DEFAULT_VAL));
    } catch (NumberFormatException exc) {
      numberOfNodes = NUM_CORES_DEFAULT_VAL;
    }

    BlockDetails[] blocksInfo = GraphGenerator.blockInfo.get(meta.getBlocksID());
    if (blocksInfo.length == 0) {
      //if isDirectLoad = true, and partition number > file num
      //then blocksInfo will get empty in some partition processing, so just return
      setOutputDone();
      return false;
    }

    if (numberOfNodes > blocksInfo.length) {
      numberOfNodes = blocksInfo.length;
    }

    //new the empty lists
    for (int pos = 0; pos < numberOfNodes; pos++) {
      threadBlockList.add(new ArrayList<BlockDetails>());
    }

    //block balance to every thread
    for (int pos = 0; pos < blocksInfo.length; ) {
      for (int threadNum = 0; threadNum < numberOfNodes; threadNum++) {
        if (pos < blocksInfo.length) {
          threadBlockList.get(threadNum).add(blocksInfo[pos++]);
        }
      }
    }
    LOGGER.info("*****************Started all csv reading***********");
    startProcess(numberOfNodes);
<<<<<<< HEAD
    LOGGER.info("*****************Completed all csv reading***********");
=======
    LOGGER.info("*****************Completed ALL ALL csv reading***********");
    CarbonTimeStatisticsFactory.getLoadStatisticsInstance().recordCsvInputStepTime(
        meta.getPartitionID(), System.currentTimeMillis());
>>>>>>> ad48c4c9
    setOutputDone();
    return false;
  }

  private void startProcess(final int numberOfNodes) throws RuntimeException {
    exec = Executors.newFixedThreadPool(numberOfNodes);

    Callable<Void> callable = new Callable<Void>() {
      @Override public Void call() throws RuntimeException {
        StandardLogService.setThreadName(("PROCESS_BLOCKS"), Thread.currentThread().getName());
        try {
          LOGGER.info("*****************started csv reading by thread***********");
          doProcessUnivocity();
          LOGGER.info("*****************Completed csv reading by thread***********");
        } catch (Throwable e) {
          LOGGER.error(e, "Thread is terminated due to error");
        }
        return null;
      }
    };
    List<Future<Void>> results = new ArrayList<Future<Void>>(10);
    for (int i = 0; i < numberOfNodes; i++) {
      results.add(exec.submit(callable));
    }

    resultArray = results.toArray(new Future[results.size()]);
    boolean completed = false;
    try {
      while (!completed) {
        completed = true;
        for (int j = 0; j < resultArray.length; j++) {
          if (!resultArray[j].isDone()) {
            completed = false;
          }

        }
        if (isTerminated) {
          exec.shutdownNow();
          throw new RuntimeException("Interrupted due to failing of other threads");
        }
        Thread.sleep(100);

      }
    } catch (InterruptedException e) {
      throw new RuntimeException("Thread InterruptedException", e);
    }
    exec.shutdown();
  }

  private void doProcessUnivocity() {
    List<BlockDetails> blocksListForProcess = null;
    synchronized (getBlockListLock) {
      //get the blocksList for this thread
      blocksListForProcess = threadBlockList.get(threadBlockList.size() - 1);
      threadBlockList.remove(threadBlockList.size() - 1);
    }
    long currentTimeMillis = System.currentTimeMillis();
    UnivocityCsvParser parser = new UnivocityCsvParser(getParserVo(blocksListForProcess));
    long numberOfRows = 0;
    int numberOfColumns = meta.getInputFields().length;
    try {
      parser.initialize();
      while (parser.hasMoreRecords()) {
        String[] next = parser.getNextRecord();
        if (next.length < numberOfColumns) {
          String[] temp = new String[numberOfColumns];
          System.arraycopy(next, 0, temp, 0, next.length);
          next = temp;
        }
        synchronized (putRowLock) {
          putRow(data.outputRowMeta, next);
          numberOfRows++;
        }
      }
    } catch (IOException e) {
      throw new RuntimeException(e);
    } catch (KettleException e) {
      throw new RuntimeException(e);
    }
    LOGGER.info("Total Number of records processed by this thread is: " + numberOfRows);
    LOGGER.info("Time taken to processed " + numberOfRows + " Number of records: " + (
        System.currentTimeMillis() - currentTimeMillis));
  }

  private UnivocityCsvParserVo getParserVo(List<BlockDetails> blocksListForProcess) {
    UnivocityCsvParserVo csvParserVo = new UnivocityCsvParserVo();
    csvParserVo.setBlockDetailsList(blocksListForProcess);
    csvParserVo.setDelimiter(meta.getDelimiter());
    csvParserVo.setNumberOfColumns(meta.getInputFields().length);
    csvParserVo.setEscapeCharacter(meta.getEscapeCharacter());
    csvParserVo.setHeaderPresent(meta.isHeaderPresent());
    return csvParserVo;
  }

  @Override public void dispose(StepMetaInterface smi, StepDataInterface sdi) {
    try {
      // Clean the block info in map
      if (GraphGenerator.blockInfo.get(meta.getBlocksID()) != null) {
        GraphGenerator.blockInfo.remove(meta.getBlocksID());
      }
    } catch (Exception e) {
      logError("Error closing file channel", e);
    }

    super.dispose(smi, sdi);
  }

  public boolean init(StepMetaInterface smi, StepDataInterface sdi) {
    meta = (CsvInputMeta) smi;
    data = (CsvInputData) sdi;

    if (super.init(smi, sdi)) {
      // If the step doesn't have any previous steps, we just get the filename.
      // Otherwise, we'll grab the list of filenames later...
      //
      if (getTransMeta().findNrPrevSteps(getStepMeta()) == 0) {
        String filename = environmentSubstitute(meta.getFilename());

        if (Const.isEmpty(filename)) {
          logError(BaseMessages.getString(PKG, "CsvInput.MissingFilename.Message")); //$NON-NLS-1$
          return false;
        }
      }

      data.encodingType = EncodingType.guessEncodingType(meta.getEncoding());

      // PDI-2489 - set the delimiter byte value to the code point of the
      // character as represented in the input file's encoding
      try {
        data.delimiter = data.encodingType
            .getBytes(environmentSubstitute(meta.getDelimiter()), meta.getEncoding());
        data.escapeCharacter = data.encodingType
            .getBytes(environmentSubstitute(meta.getEscapeCharacter()), meta.getEncoding());
        if (Const.isEmpty(meta.getEnclosure())) {
          data.enclosure = null;
        } else {
          data.enclosure = data.encodingType
              .getBytes(environmentSubstitute(meta.getEnclosure()), meta.getEncoding());
        }

      } catch (UnsupportedEncodingException e) {
        logError(BaseMessages.getString(PKG, "CsvInput.BadEncoding.Message"), e); //$NON-NLS-1$
        return false;
      }

      // Handle parallel reading capabilities...
      //

      if (meta.isRunningInParallel()) {
        data.totalNumberOfSteps = getUniqueStepCountAcrossSlaves();

        // We are not handling a single file, but possibly a list of files...
        // As such, the fair thing to do is calculate the total size of the files
        // Then read the required block.
        //

      }
      return true;
    }
    return false;
  }

}<|MERGE_RESOLUTION|>--- conflicted
+++ resolved
@@ -6,7 +6,9 @@
  * to you under the Apache License, Version 2.0 (the
  * "License"); you may not use this file except in compliance
  * with the License.  You may obtain a copy of the License at
- * http://www.apache.org/licenses/LICENSE-2.0
+ *
+ *    http://www.apache.org/licenses/LICENSE-2.0
+ *
  * Unless required by applicable law or agreed to in writing,
  * software distributed under the License is distributed on an
  * "AS IS" BASIS, WITHOUT WARRANTIES OR CONDITIONS OF ANY
@@ -368,13 +370,9 @@
     }
     LOGGER.info("*****************Started all csv reading***********");
     startProcess(numberOfNodes);
-<<<<<<< HEAD
     LOGGER.info("*****************Completed all csv reading***********");
-=======
-    LOGGER.info("*****************Completed ALL ALL csv reading***********");
     CarbonTimeStatisticsFactory.getLoadStatisticsInstance().recordCsvInputStepTime(
         meta.getPartitionID(), System.currentTimeMillis());
->>>>>>> ad48c4c9
     setOutputDone();
     return false;
   }
