/*
 * Licensed to the Apache Software Foundation (ASF) under one
 * or more contributor license agreements.  See the NOTICE file
 * distributed with this work for additional information
 * regarding copyright ownership.  The ASF licenses this file
 * to you under the Apache License, Version 2.0 (the
 * "License"); you may not use this file except in compliance
 * with the License.  You may obtain a copy of the License at
 *
 *    http://www.apache.org/licenses/LICENSE-2.0
 *
 * Unless required by applicable law or agreed to in writing,
 * software distributed under the License is distributed on an
 * "AS IS" BASIS, WITHOUT WARRANTIES OR CONDITIONS OF ANY
 * KIND, either express or implied.  See the License for the
 * specific language governing permissions and limitations
 * under the License.
 */
package org.apache.carbondata.core.util;

import static org.junit.Assert.assertEquals;
import static org.junit.Assert.assertTrue;

import java.nio.ByteBuffer;

import org.apache.carbondata.core.datastorage.store.compression.MeasureMetaDataModel;
<<<<<<< HEAD
import org.apache.carbondata.core.datastorage.store.compression.ValueCompressonHolder;
import org.apache.carbondata.core.datastorage.store.compression.WriterCompressModel;
=======
import org.apache.carbondata.core.datastorage.store.compression.WriterCompressModel;
import org.apache.carbondata.core.datastorage.store.compression.ValueCompressionHolder;
>>>>>>> 347c10e4
import org.apache.carbondata.core.datastorage.store.compression.decimal.*;
import org.apache.carbondata.core.datastorage.store.compression.nondecimal.*;
import org.apache.carbondata.core.datastorage.store.compression.none.*;
import org.apache.carbondata.core.util.ValueCompressionUtil.DataType;

import org.junit.Test;


public class ValueCompressionUtilTest {

  @Test public void testGetSize() {
    DataType[] dataTypes =
        { DataType.DATA_BIGINT, DataType.DATA_INT, DataType.DATA_BYTE, DataType.DATA_SHORT,
            DataType.DATA_FLOAT };
    int[] expectedSizes = { 8, 4, 1, 2, 4 };
    for (int i = 0; i < dataTypes.length; i++) {
      assertEquals(expectedSizes[i], ValueCompressionUtil.getSize(dataTypes[i]));
    }
  }

  @Test public void testToGetCompressedValuesWithCompressionTypeMin_MaxForDataInt() {
    double[] values = { 25, 12, 22 };
    int[] result = (int[]) ValueCompressionUtil
        .getCompressedValues(ValueCompressionUtil.COMPRESSION_TYPE.DELTA_DOUBLE, values,
            DataType.DATA_INT, 22, 0);
    int[] expectedResult = { -3, 10, 0 };
    for (int i = 0; i < result.length; i++) {
      assertEquals(result[i], expectedResult[i]);
    }
  }

  @Test public void testToGetCompressedValuesWithCompressionTypeMin_MaxForDataByte() {
    double[] values = { 20, 21, 22 };
    byte[] result = (byte[]) ValueCompressionUtil
        .getCompressedValues(ValueCompressionUtil.COMPRESSION_TYPE.DELTA_DOUBLE, values,
            DataType.DATA_BYTE, 22, 0);
    byte[] expectedResult = { 2, 1, 0 };
    for (int i = 0; i < result.length; i++) {
      assertEquals(result[i], expectedResult[i]);
    }
  }

  @Test public void testToGetCompressedValuesWithCompressionTypeMin_MaxForDataShort() {
    double[] values = { 200, 21, 22 };
    short[] result = (short[]) ValueCompressionUtil
        .getCompressedValues(ValueCompressionUtil.COMPRESSION_TYPE.DELTA_DOUBLE, values,
            DataType.DATA_SHORT, 22, 0);
    short[] expectedResult = { -178, 1, 0 };
    for (int i = 0; i < result.length; i++) {
      assertEquals(result[i], expectedResult[i]);
    }
  }

  @Test public void testToGetCompressedValuesWithCompressionTypeMin_MaxForDataLong() {
    double[] values = { 2000, 2100, 2002 };
    long[] result = (long[]) ValueCompressionUtil
        .getCompressedValues(ValueCompressionUtil.COMPRESSION_TYPE.DELTA_DOUBLE, values,
            DataType.DATA_LONG, 2125, 0);
    long[] expectedResult = { 125, 25, 123 };
    for (int i = 0; i < result.length; i++) {
      assertEquals(result[i], expectedResult[i]);
    }
  }

  @Test public void testToGetCompressedValuesWithCompressionTypeMin_MaxForDataFloat() {
    double[] values = { 20.121, 21.223, 22.345 };
    float[] result = (float[]) ValueCompressionUtil
        .getCompressedValues(ValueCompressionUtil.COMPRESSION_TYPE.DELTA_DOUBLE, values,
            DataType.DATA_FLOAT, 22.345, 3);
    float[] expectedResult = { 2.224f, 1.122f, 0f };
    for (int i = 0; i < result.length; i++) {
    	assertTrue(result[i]-expectedResult[i]==0);
    }
  }

  @Test public void testToGetCompressedValuesWithCompressionTypeMin_MaxForDataDouble() {
    double[] values = { 20.121, 21.223, 22.345 };
    double[] result = (double[]) ValueCompressionUtil
        .getCompressedValues(ValueCompressionUtil.COMPRESSION_TYPE.DELTA_DOUBLE, values,
            DataType.DATA_DOUBLE, 102.345, 3);
    double[] expectedResult = { 82.224, 81.122, 80.0 };
    for (int i = 0; i < result.length; i++) {
      assertTrue(result[i]-expectedResult[i]==0);
    }
  }

  @Test public void testToGetCompressedValuesWithCompressionTypeNoneForBigInt() {
    double[] values = { 20.121, 21.223, 22.345 };
    long[] result = (long[]) ValueCompressionUtil
        .getCompressedValues(ValueCompressionUtil.COMPRESSION_TYPE.ADAPTIVE, values,
            DataType.DATA_BIGINT, 22, 0);
    long[] expectedResult = { 20, 21, 22 };
    for (int i = 0; i < result.length; i++) {
      assertEquals(result[i], expectedResult[i]);
    }
  }

  @Test public void testToGetCompressedValuesWithCompressionTypeNoneForDataByte() {
    double[] values = { 20, 21, 22 };
    byte[] result = (byte[]) ValueCompressionUtil
        .getCompressedValues(ValueCompressionUtil.COMPRESSION_TYPE.ADAPTIVE, values, DataType.DATA_BYTE,
            22, 0);
    byte[] expectedResult = { 20, 21, 22 };
    for (int i = 0; i < result.length; i++) {
      assertEquals(result[i], expectedResult[i]);
    }
  }

  @Test public void testToGetCompressedValuesWithCompressionTypeNoneForDataShort() {
    double[] values = { 200000, 21, 22 };
    short[] result = (short[]) ValueCompressionUtil
        .getCompressedValues(ValueCompressionUtil.COMPRESSION_TYPE.ADAPTIVE, values,
            DataType.DATA_SHORT, 22, 0);
    short[] expectedResult = { 3392, 21, 22 };
    for (int i = 0; i < result.length; i++) {
      assertEquals(result[i], expectedResult[i]);
    }
  }

  @Test public void testToGetCompressedValuesWithCompressionTypeNoneForDataInt() {
    double[] values = { 20, 21, 22 };
    int[] result = (int[]) ValueCompressionUtil
        .getCompressedValues(ValueCompressionUtil.COMPRESSION_TYPE.ADAPTIVE, values, DataType.DATA_INT,
            22, 0);
    int[] expectedResult = { 20, 21, 22 };
    for (int i = 0; i < result.length; i++) {
      assertEquals(result[i], expectedResult[i]);
    }
  }

  @Test public void testToGetCompressedValuesWithCompressionTypeNoneForDataLong() {
    double[] values = { 20, 21, 22 };
    long[] result = (long[]) ValueCompressionUtil
        .getCompressedValues(ValueCompressionUtil.COMPRESSION_TYPE.ADAPTIVE, values, DataType.DATA_LONG,
            22, 0);
    long[] expectedResult = { 20, 21, 22 };
    for (int i = 0; i < result.length; i++) {
      assertEquals(result[i], expectedResult[i]);
    }
  }

  @Test public void testToGetCompressedValuesWithCompressionTypeNoneForDataFloat() {
    double[] values = { 20.121, 21.223, 22.345 };
    float[] result = (float[]) ValueCompressionUtil
        .getCompressedValues(ValueCompressionUtil.COMPRESSION_TYPE.ADAPTIVE, values,
            DataType.DATA_FLOAT, 22, 3);
    float[] expectedResult = { 20.121f, 21.223f, 22.345f };
    for (int i = 0; i < result.length; i++) {
      assertEquals(result[i], expectedResult[i],3);
    }
  }

  @Test public void testToGetCompressedValuesWithCompressionTypeNoneForDataDouble() {
    double[] values = { 20.121, 21.223, 22.345 };
    double[] result = (double[]) ValueCompressionUtil
        .getCompressedValues(ValueCompressionUtil.COMPRESSION_TYPE.ADAPTIVE, values,
            DataType.DATA_DOUBLE, 22, 3);
    double[] expectedResult = { 20.121, 21.223, 22.345 };
    for (int i = 0; i < result.length; i++) {
      assertEquals(result[i], expectedResult[i],3);
    }
  }

  @Test public void testToGetCompressedValuesWithCompressionTypeNon_DecimalForFloat() {
    double[] values = { 20.1, 21.2, 22.3 };
    float[] result = (float[]) ValueCompressionUtil
        .getCompressedValues(ValueCompressionUtil.COMPRESSION_TYPE.BIGINT, values,
            DataType.DATA_FLOAT, 22, 1);
    float[] expectedResult = { 201f, 212f, 223f };
    for (int i = 0; i < result.length; i++) {
      assertEquals(result[i], expectedResult[i],0);
    }
  }

  @Test public void testToGetCompressedValuesWithCompressionTypeNon_DecimalForByte() {
    double[] values = { 20.1, 21.2, 22.3 };
    byte[] result = (byte[]) ValueCompressionUtil
        .getCompressedValues(ValueCompressionUtil.COMPRESSION_TYPE.BIGINT, values,
            DataType.DATA_BYTE, 22, 1);
    byte[] expectedResult = { -55, -44, -33 };
    for (int i = 0; i < result.length; i++) {
      assertEquals(result[i], expectedResult[i]);
    }
  }

  @Test public void testToGetCompressedValuesWithCompressionTypeNon_DecimalForShort() {
    double[] values = { 20.1, 21.2, 22.3 };
    short[] result = (short[]) ValueCompressionUtil
        .getCompressedValues(ValueCompressionUtil.COMPRESSION_TYPE.BIGINT, values,
            DataType.DATA_SHORT, 22, 1);
    short[] expectedResult = { 201, 212, 223 };
    for (int i = 0; i < result.length; i++) {
      assertEquals(result[i], expectedResult[i]);
    }
  }

  @Test public void testToGetCompressedValuesWithCompressionTypeNon_DecimalForInt() {
    double[] values = { 20.1, 21.2, 22.3 };
    int[] result = (int[]) ValueCompressionUtil
        .getCompressedValues(ValueCompressionUtil.COMPRESSION_TYPE.BIGINT, values,
            DataType.DATA_INT, 22, 1);
    int[] expectedResult = { 201, 212, 223 };
    for (int i = 0; i < result.length; i++) {
      assertEquals(result[i], expectedResult[i]);
    }
  }

  @Test public void testToGetCompressedValuesWithCompressionTypeNon_DecimalForLong() {
    double[] values = { 20.1, 21.2, 22.3 };
    long[] result = (long[]) ValueCompressionUtil
        .getCompressedValues(ValueCompressionUtil.COMPRESSION_TYPE.BIGINT, values,
            DataType.DATA_LONG, 22, 1);
    long[] expectedResult = { 201, 212, 223 };
    for (int i = 0; i < result.length; i++) {
      assertEquals(result[i], expectedResult[i]);
    }
  }

  @Test public void testToGetCompressedValuesWithCompressionTypeNon_DecimalForDouble() {
    double[] values = { 20.1, 21.2, 22.3 };
    double[] result = (double[]) ValueCompressionUtil
        .getCompressedValues(ValueCompressionUtil.COMPRESSION_TYPE.BIGINT, values,
            DataType.DATA_DOUBLE, 22, 1);
    double[] expectedResult = { 201, 212, 223 };
    for (int i = 0; i < result.length; i++) {
      assertEquals(result[i], expectedResult[i],0);
    }
  }

  @Test public void testToGetCompressedValuesWithCompressionTypeMax_Min_NDCForByte() {
    double[] values = { 20, 21, 22 };
    byte[] result = (byte[]) ValueCompressionUtil
        .getCompressedValues(ValueCompressionUtil.COMPRESSION_TYPE.DELTA_NON_DECIMAL, values,
            DataType.DATA_BYTE, 22, 1);
    byte[] expectedResult = { 20, 10, 0 };
    for (int i = 0; i < result.length; i++) {
      assertEquals(result[i], expectedResult[i]);
    }
  }

  @Test public void testToGetCompressedValuesWithCompressionTypeMax_Min_NDCForInt() {
    double[] values = { 20, 21, 22 };
    int[] result = (int[]) ValueCompressionUtil
        .getCompressedValues(ValueCompressionUtil.COMPRESSION_TYPE.DELTA_NON_DECIMAL, values,
            DataType.DATA_INT, 22, 1);
    int[] expectedResult = { 20, 10, 0 };
    for (int i = 0; i < result.length; i++) {
      assertEquals(result[i], expectedResult[i]);
    }
  }

  @Test public void testToGetCompressedValuesWithCompressionTypeMax_Min_NDCForDouble() {
    double[] values = { 20, 21, 22 };
    double[] result = (double[]) ValueCompressionUtil
        .getCompressedValues(ValueCompressionUtil.COMPRESSION_TYPE.DELTA_NON_DECIMAL, values,
            DataType.DATA_DOUBLE, 22, 1);
    double[] expectedResult = { 20, 10, 0 };
    for (int i = 0; i < result.length; i++) {
      assertEquals(result[i], expectedResult[i],0);
    }
  }

  @Test public void testToGetCompressedValuesWithCompressionTypeMax_Min_NDCForShort() {
    double[] values = { 20000, 21, 22 };
    short[] result = (short[]) ValueCompressionUtil
        .getCompressedValues(ValueCompressionUtil.COMPRESSION_TYPE.DELTA_NON_DECIMAL, values,
            DataType.DATA_SHORT, 22, 1);
    short[] expectedResult = { -3172, 10, 0 };
    for (int i = 0; i < result.length; i++) {
      assertEquals(result[i], expectedResult[i]);
    }
  }

  @Test public void testToGetCompressedValuesWithCompressionTypeMax_Min_NDCForLong() {
    double[] values = { 20, 21, 22 };
    long[] result = (long[]) ValueCompressionUtil
        .getCompressedValues(ValueCompressionUtil.COMPRESSION_TYPE.DELTA_NON_DECIMAL, values,
            DataType.DATA_LONG, 22, 1);
    long[] expectedResult = { 20, 10, 0 };
    for (int i = 0; i < result.length; i++) {
      assertEquals(result[i], expectedResult[i]);
    }
  }

  @Test public void testToGetCompressedValuesWithCompressionTypeMax_Min_NDCForFloat() {
    double[] values = { 20, 21, 22 };
    float[] result = (float[]) ValueCompressionUtil
        .getCompressedValues(ValueCompressionUtil.COMPRESSION_TYPE.DELTA_NON_DECIMAL, values,
            DataType.DATA_FLOAT, 22, 1);
    float[] expectedResult = { 20f, 10f, 0f };
    for (int i = 0; i < result.length; i++) {
      assertEquals(result[i], expectedResult[i],0);
    }
  }

  @Test public void testToUnCompressNone() {
    ValueCompressionHolder result =
        ValueCompressionUtil.getCompressionNone(DataType.DATA_BIGINT, DataType.DATA_BIGINT);
    assertEquals(result.getClass(), CompressionNoneDefault.class);
  }

  @Test public void testToUnCompressNoneForByte() {
    ValueCompressionHolder result =
        ValueCompressionUtil.getCompressionNone(DataType.DATA_BYTE, DataType.DATA_FLOAT);
    assertEquals(result.getClass(), CompressionNoneByte.class);
  }

  @Test public void testToUnCompressNoneForLong() {
    ValueCompressionHolder result =
        ValueCompressionUtil.getCompressionNone(DataType.DATA_LONG, DataType.DATA_FLOAT);
    assertEquals(result.getClass(), CompressionNoneLong.class);
  }

  @Test public void testToUnCompressNoneForShort() {
    ValueCompressionHolder result =
        ValueCompressionUtil.getCompressionNone(DataType.DATA_SHORT, DataType.DATA_FLOAT);
    assertEquals(result.getClass(), CompressionNoneShort.class);
  }

<<<<<<< HEAD
=======
  @Test public void testToUnCompressNoneForFloat() {
    ValueCompressionHolder result =
        ValueCompressionUtil.getCompressionNone(DataType.DATA_FLOAT, DataType.DATA_FLOAT);
    assertEquals(result.getClass(), CompressionNoneFloat.class);
  }

>>>>>>> 347c10e4
  @Test public void testToUnCompressNoneForInt() {
    ValueCompressionHolder result =
        ValueCompressionUtil.getCompressionNone(DataType.DATA_INT, DataType.DATA_FLOAT);
    assertEquals(result.getClass(), CompressionNoneInt.class);
  }

  @Test public void testToUnCompressNoneForDouble() {
    ValueCompressionHolder result =
        ValueCompressionUtil.getCompressionNone(DataType.DATA_DOUBLE, DataType.DATA_FLOAT);
    assertEquals(result.getClass(), CompressionNoneDefault.class);
  }

  @Test public void testToUnCompressMaxMinForDouble() {
    ValueCompressionHolder result =
        ValueCompressionUtil.getCompressionDecimalMaxMin(DataType.DATA_DOUBLE, null);
    assertEquals(result.getClass(), CompressionMaxMinDefault.class);
  }

  @Test public void testToUnCompressMaxMinForInt() {
    ValueCompressionHolder result =
        ValueCompressionUtil.getCompressionDecimalMaxMin(DataType.DATA_INT, null);
    assertEquals(result.getClass(), CompressionMaxMinInt.class);
  }

<<<<<<< HEAD
=======
  @Test public void testToUnCompressMaxMinForFloat() {
    ValueCompressionHolder result =
        ValueCompressionUtil.getCompressionDecimalMaxMin(DataType.DATA_FLOAT, null);
    assertEquals(result.getClass(), CompressionMaxMinFloat.class);
  }

>>>>>>> 347c10e4
  @Test public void testToUnCompressMaxMinForLong() {
    ValueCompressionHolder result =
        ValueCompressionUtil.getCompressionDecimalMaxMin(DataType.DATA_LONG, null);
    assertEquals(result.getClass(), CompressionMaxMinLong.class);
  }

  @Test public void testToUnCompressMaxMinForByte() {
    ValueCompressionHolder result =
        ValueCompressionUtil.getCompressionDecimalMaxMin(DataType.DATA_BYTE, null);
    assertEquals(result.getClass(), CompressionMaxMinByte.class);
  }

  @Test public void testToUnCompressMaxMinForShort() {
    ValueCompressionHolder result =
        ValueCompressionUtil.getCompressionDecimalMaxMin(DataType.DATA_SHORT, null);
    assertEquals(result.getClass(), CompressionMaxMinShort.class);
  }

  @Test public void testToUnCompressNonDecimalForDouble() {
    ValueCompressionHolder result =
        ValueCompressionUtil.getCompressionNonDecimal(DataType.DATA_DOUBLE);
    assertEquals(result.getClass(), CompressionNonDecimalDefault.class);
  }

  @Test public void testToUnCompressNonDecimalForInt() {
    ValueCompressionHolder result =
        ValueCompressionUtil.getCompressionNonDecimal(DataType.DATA_INT);
    assertEquals(result.getClass(), CompressionNonDecimalInt.class);
  }

<<<<<<< HEAD
=======
  @Test public void testToUnCompressNonDecimalForFloat() {
    ValueCompressionHolder result =
        ValueCompressionUtil.getCompressionNonDecimal(DataType.DATA_FLOAT);
    assertEquals(result.getClass(), CompressionNonDecimalFloat.class);
  }

>>>>>>> 347c10e4
  @Test public void testToUnCompressNonDecimalForLong() {
    ValueCompressionHolder result =
        ValueCompressionUtil.getCompressionNonDecimal(DataType.DATA_LONG);
    assertEquals(result.getClass(), CompressionNonDecimalLong.class);
  }

  @Test public void testToUnCompressNonDecimalForByte() {
    ValueCompressionHolder result =
        ValueCompressionUtil.getCompressionNonDecimal(DataType.DATA_BYTE);
    assertEquals(result.getClass(), CompressionNonDecimalByte.class);
  }

  @Test public void testToUnCompressNonDecimalForShort() {
    ValueCompressionHolder result =
        ValueCompressionUtil.getCompressionNonDecimal(DataType.DATA_SHORT);
    assertEquals(result.getClass(), CompressionNonDecimalShort.class);
  }

  @Test public void testToUnCompressNonDecimalMaxMinForDouble() {
    ValueCompressionHolder result =
        ValueCompressionUtil.getCompressionNonDecimalMaxMin(DataType.DATA_DOUBLE);
    assertEquals(result.getClass(), CompressionNonDecimalMaxMinDefault.class);
  }

  @Test public void testToUnCompressNonDecimalMaxMinForInt() {
    ValueCompressionHolder result =
        ValueCompressionUtil.getCompressionNonDecimalMaxMin(DataType.DATA_INT);
    assertEquals(result.getClass(), CompressionNonDecimalMaxMinInt.class);
  }

<<<<<<< HEAD
=======
  @Test public void testToUnCompressNonDecimalMaxMinForFloat() {
    ValueCompressionHolder result =
        ValueCompressionUtil.getCompressionNonDecimalMaxMin(DataType.DATA_FLOAT);
    assertEquals(result.getClass(), CompressionNonDecimalMaxMinFloat.class);
  }

>>>>>>> 347c10e4
  @Test public void testToUnCompressNonDecimalMaxMinForLong() {
    ValueCompressionHolder result =
        ValueCompressionUtil.getCompressionNonDecimalMaxMin(DataType.DATA_LONG);
    assertEquals(result.getClass(), CompressionNonDecimalMaxMinLong.class);
  }

  @Test public void testToUnCompressNonDecimalMaxMinForByte() {
    ValueCompressionHolder result =
        ValueCompressionUtil.getCompressionNonDecimalMaxMin(DataType.DATA_BYTE);
    assertEquals(result.getClass(), CompressionNonDecimalMaxMinByte.class);
  }

  @Test public void testToUnCompressNonDecimalMaxMinForShort() {
    ValueCompressionHolder result =
        ValueCompressionUtil.getCompressionNonDecimalMaxMin(DataType.DATA_SHORT);
    assertEquals(result.getClass(), CompressionNonDecimalMaxMinShort.class);
  }

  @Test public void testToConvertToBytesForInt() {
    int[] input = { 120000, 200000, 300000 };
    byte[] result = ValueCompressionUtil.convertToBytes(input);
    byte[] expectedResult = { 0, 1, -44 };
    for (int i = 0; i < input.length; i++) {
      assertEquals(expectedResult[i], result[i]);
    }
  }

  @Test public void testToConvertToInt() {
    ByteBuffer byteBuffer = ByteBuffer.allocate(4);
    byteBuffer.putInt(123);
    int[] result = ValueCompressionUtil.convertToIntArray(byteBuffer, 4);
    int[] expectedResult = { 123 };
    for (int i = 0; i < result.length; i++) {
      assertEquals(expectedResult[i], result[i]);
    }
  }

  @Test public void testToConvertToBytesForFloat() {
    float[] input = { 120.001f, 200.012f, 300.123f };
    byte[] result = ValueCompressionUtil.convertToBytes(input);
    byte[] expectedResult = { 66, -16, 0, -125, 67, 72, 3, 18, 67, -106, 15, -66 };
    for (int i = 0; i < result.length; i++) {
      assertEquals(expectedResult[i], result[i]);
    }
  }

  @Test public void testToConvertToFloat() {
    ByteBuffer byteBuffer = ByteBuffer.allocate(4);
    byteBuffer.putFloat(123.23f);
    float[] result = ValueCompressionUtil.convertToFloatArray(byteBuffer, 4);
    float[] expectedResult = { 123.23f };
    for (int i = 0; i < result.length; i++) {
      assertEquals(expectedResult[i], result[i],2);
    }
  }

  @Test public void testToConvertToBytesForShort() {
    short[] input = { 20000, -30000, 23 };
    byte[] result = ValueCompressionUtil.convertToBytes(input);
    byte[] expectedResult = { 78, 32, -118, -48, 0, 23 };
    for (int i = 0; i < result.length; i++) {
      assertEquals(expectedResult[i], result[i]);
    }
  }

  @Test public void testToConvertToShort() {
    ByteBuffer byteBuffer = ByteBuffer.allocate(2);
    byteBuffer.putShort((short) 3);
    short[] result = ValueCompressionUtil.convertToShortArray(byteBuffer, 2);
    short[] expectedResult = { 3 };
    for (int i = 0; i < result.length; i++) {
      assertEquals(expectedResult[i], result[i]);
    }
  }

  @Test public void testToConvertToBytesForLong() {
    long[] input = { 2000000, 300654 };
    byte[] result = ValueCompressionUtil.convertToBytes(input);
    byte[] expectedResult = { 0, 0, 0, 0, 0, 30, -124, -128, 0, 0, 0, 0, 0, 4, -106, 110 };
    for (int i = 0; i < result.length; i++) {
      assertEquals(expectedResult[i], result[i]);
    }
  }

  @Test public void testToConvertToLong() {
    ByteBuffer byteBuffer = ByteBuffer.allocate(8);
    byteBuffer.putLong(321654987);
    long[] result = ValueCompressionUtil.convertToLongArray(byteBuffer, 8);
    long[] expectedResult = { 321654987 };
    for (int i = 0; i < result.length; i++) {
      assertEquals(expectedResult[i], result[i]);
    }
  }

  @Test public void testToConvertToBytesForDouble() {
    double[] input = { 20.236, 30.001 };
    byte[] result = ValueCompressionUtil.convertToBytes(input);
    byte[] expectedResult = { 64, 52, 60, 106, 126, -7, -37, 35, 64, 62, 0, 65, -119, 55, 75, -57 };
    for (int i = 0; i < result.length; i++) {
      assertEquals(expectedResult[i], result[i]);
    }
  }

  @Test public void testToConvertToDouble() {
    ByteBuffer byteBuffer = ByteBuffer.allocate(8);
    byteBuffer.putDouble(3216.54987);
    double[] result = ValueCompressionUtil.convertToDoubleArray(byteBuffer, 8);
    double[] expectedResult = { 3216.54987 };
    for (int i = 0; i < result.length; i++) {
      assertEquals(expectedResult[i], result[i],5);
    }
  }

  @Test public void testToGetValueCompressionModel() {
    Object[] maxValues = { 10L, 20L, 30L };
    Object[] minValues = { 1L, 2L, 3L };
    int[] decimalLength = { 0, 0, 0 };
    Object[] uniqueValues = { 5, new Long[]{2L,4L}, 2L};
    char[] types = { 'l', 'l', 'l' };
    byte[] dataTypeSelected = { 1, 2, 4 };
    MeasureMetaDataModel measureMetaDataModel =
        new MeasureMetaDataModel(maxValues, minValues, decimalLength, 3, uniqueValues, types,
            dataTypeSelected);
    WriterCompressModel writerCompressModel =
        ValueCompressionUtil.getWriterCompressModel(measureMetaDataModel);
    assertEquals(ValueCompressionUtil.COMPRESSION_TYPE.ADAPTIVE,
        writerCompressModel.getCompType(0));
    assertEquals(ValueCompressionUtil.COMPRESSION_TYPE.ADAPTIVE,
        writerCompressModel.getCompType(1));
    assertEquals(ValueCompressionUtil.COMPRESSION_TYPE.ADAPTIVE,
        writerCompressModel.getCompType(2));
  }

  @Test public void testToGetValueCompressionModelForDefaultAggregatorType() {
    Object[] maxValues = { 10.0 };
    Object[] minValues = { 1.0 };
    int[] decimalLength = { 0 };
    Object[] uniqueValues = { 5 };
    char[] types = { 'n' };
    byte[] dataTypeSelected = { 1 };
    MeasureMetaDataModel measureMetaDataModel =
        new MeasureMetaDataModel(maxValues, minValues, decimalLength, 1, uniqueValues, types,
            dataTypeSelected);
    WriterCompressModel writerCompressModel =
        ValueCompressionUtil.getWriterCompressModel(measureMetaDataModel);
    assertEquals(ValueCompressionUtil.COMPRESSION_TYPE.ADAPTIVE,
        writerCompressModel.getCompType(0));
  }

  @Test public void testToGetValueCompressionModelForShortAndByte() {
    Object[] maxValues = { 32600.00 };
    Object[] minValues = { 32500.00 };
    int[] decimalLength = { 0 };
    Object[] uniqueValues = { 5 };
    char[] types = { 'n' };
    byte[] dataTypeSelected = { 1 };
    MeasureMetaDataModel measureMetaDataModel =
        new MeasureMetaDataModel(maxValues, minValues, decimalLength, 1, uniqueValues, types,
            dataTypeSelected);
    WriterCompressModel writerCompressModel =
        ValueCompressionUtil.getWriterCompressModel(measureMetaDataModel);
    assertEquals(ValueCompressionUtil.COMPRESSION_TYPE.DELTA_DOUBLE,
        writerCompressModel.getCompType(0));
  }

  @Test public void testToGetValueCompressionModelForIntAndShort() {
    Object[] maxValues = { 1111111111.0 };
    Object[] minValues = { 1111078433.0 };
    int[] decimalLength = { 0 };
    Object[] uniqueValues = { 5 };
    char[] types = { 'n' };
    byte[] dataTypeSelected = { 1 };
    MeasureMetaDataModel measureMetaDataModel =
        new MeasureMetaDataModel(maxValues, minValues, decimalLength, 1, uniqueValues, types,
            dataTypeSelected);
    WriterCompressModel writerCompressModel =
        ValueCompressionUtil.getWriterCompressModel(measureMetaDataModel);
    assertEquals(ValueCompressionUtil.COMPRESSION_TYPE.DELTA_DOUBLE,
        writerCompressModel.getCompType(0));
  }

  @Test public void testToGetValueCompressionModelForByteAndInt() {
    Object[] maxValues = { -32766.00 };
    Object[] minValues = { 32744.0 };
    int[] decimalLength = { 0 };
    Object[] uniqueValues = { 5 };
    char[] types = { 'n' };
    byte[] dataTypeSelected = { 1 };
    MeasureMetaDataModel measureMetaDataModel =
        new MeasureMetaDataModel(maxValues, minValues, decimalLength, 1, uniqueValues, types,
            dataTypeSelected);
    WriterCompressModel writerCompressModel =
        ValueCompressionUtil.getWriterCompressModel(measureMetaDataModel);
    assertEquals(ValueCompressionUtil.COMPRESSION_TYPE.ADAPTIVE,
        writerCompressModel.getCompType(0));
  }

  @Test public void testToGetValueCompressionModelForByteAndIntAndDecimal1() {
    Object[] maxValues = { -32766.00 };
    Object[] minValues = { 32744.0 };
    int[] decimalLength = { 1 };
    Object[] uniqueValues = { 5 };
    char[] types = { 'n' };
    byte[] dataTypeSelected = { 1 };
    MeasureMetaDataModel measureMetaDataModel =
        new MeasureMetaDataModel(maxValues, minValues, decimalLength, 1, uniqueValues, types,
            dataTypeSelected);
    WriterCompressModel writerCompressModel =
        ValueCompressionUtil.getWriterCompressModel(measureMetaDataModel);
    assertEquals(ValueCompressionUtil.COMPRESSION_TYPE.DELTA_DOUBLE,
        writerCompressModel.getCompType(0));
  }

  @Test public void testToGetValueCompressionModelForByteAndIntAndDataTypeSelected0() {
    Object[] maxValues = { -32766.00 };
    Object[] minValues = { 32744.0 };
    int[] decimalLength = { 1 };
    Object[] uniqueValues = { 5 };
    char[] types = { 'n' };
    byte[] dataTypeSelected = { 0 };
    MeasureMetaDataModel measureMetaDataModel =
        new MeasureMetaDataModel(maxValues, minValues, decimalLength, 1, uniqueValues, types,
            dataTypeSelected);
    WriterCompressModel writerCompressModel =
        ValueCompressionUtil.getWriterCompressModel(measureMetaDataModel);
    assertEquals(ValueCompressionUtil.COMPRESSION_TYPE.BIGINT,
        writerCompressModel.getCompType(0));
  }

  @Test public void testToGetValueCompressionModelForFloatAndDataTypeSelected1() {
    Object[] maxValues = { 32725566.00 };
    Object[] minValues = { 32744.0 };
    int[] decimalLength = { 1 };
    Object[] uniqueValues = { 5 };
    char[] types = { 'n' };
    byte[] dataTypeSelected = { 1 };
    MeasureMetaDataModel measureMetaDataModel =
        new MeasureMetaDataModel(maxValues, minValues, decimalLength, 1, uniqueValues, types,
            dataTypeSelected);
    WriterCompressModel writerCompressModel =
        ValueCompressionUtil.getWriterCompressModel(measureMetaDataModel);
    assertEquals(ValueCompressionUtil.COMPRESSION_TYPE.ADAPTIVE,
        writerCompressModel.getCompType(0));
  }

}<|MERGE_RESOLUTION|>--- conflicted
+++ resolved
@@ -24,13 +24,8 @@
 import java.nio.ByteBuffer;
 
 import org.apache.carbondata.core.datastorage.store.compression.MeasureMetaDataModel;
-<<<<<<< HEAD
-import org.apache.carbondata.core.datastorage.store.compression.ValueCompressonHolder;
-import org.apache.carbondata.core.datastorage.store.compression.WriterCompressModel;
-=======
 import org.apache.carbondata.core.datastorage.store.compression.WriterCompressModel;
 import org.apache.carbondata.core.datastorage.store.compression.ValueCompressionHolder;
->>>>>>> 347c10e4
 import org.apache.carbondata.core.datastorage.store.compression.decimal.*;
 import org.apache.carbondata.core.datastorage.store.compression.nondecimal.*;
 import org.apache.carbondata.core.datastorage.store.compression.none.*;
@@ -350,15 +345,6 @@
     assertEquals(result.getClass(), CompressionNoneShort.class);
   }
 
-<<<<<<< HEAD
-=======
-  @Test public void testToUnCompressNoneForFloat() {
-    ValueCompressionHolder result =
-        ValueCompressionUtil.getCompressionNone(DataType.DATA_FLOAT, DataType.DATA_FLOAT);
-    assertEquals(result.getClass(), CompressionNoneFloat.class);
-  }
-
->>>>>>> 347c10e4
   @Test public void testToUnCompressNoneForInt() {
     ValueCompressionHolder result =
         ValueCompressionUtil.getCompressionNone(DataType.DATA_INT, DataType.DATA_FLOAT);
@@ -383,15 +369,6 @@
     assertEquals(result.getClass(), CompressionMaxMinInt.class);
   }
 
-<<<<<<< HEAD
-=======
-  @Test public void testToUnCompressMaxMinForFloat() {
-    ValueCompressionHolder result =
-        ValueCompressionUtil.getCompressionDecimalMaxMin(DataType.DATA_FLOAT, null);
-    assertEquals(result.getClass(), CompressionMaxMinFloat.class);
-  }
-
->>>>>>> 347c10e4
   @Test public void testToUnCompressMaxMinForLong() {
     ValueCompressionHolder result =
         ValueCompressionUtil.getCompressionDecimalMaxMin(DataType.DATA_LONG, null);
@@ -422,15 +399,6 @@
     assertEquals(result.getClass(), CompressionNonDecimalInt.class);
   }
 
-<<<<<<< HEAD
-=======
-  @Test public void testToUnCompressNonDecimalForFloat() {
-    ValueCompressionHolder result =
-        ValueCompressionUtil.getCompressionNonDecimal(DataType.DATA_FLOAT);
-    assertEquals(result.getClass(), CompressionNonDecimalFloat.class);
-  }
-
->>>>>>> 347c10e4
   @Test public void testToUnCompressNonDecimalForLong() {
     ValueCompressionHolder result =
         ValueCompressionUtil.getCompressionNonDecimal(DataType.DATA_LONG);
@@ -461,15 +429,6 @@
     assertEquals(result.getClass(), CompressionNonDecimalMaxMinInt.class);
   }
 
-<<<<<<< HEAD
-=======
-  @Test public void testToUnCompressNonDecimalMaxMinForFloat() {
-    ValueCompressionHolder result =
-        ValueCompressionUtil.getCompressionNonDecimalMaxMin(DataType.DATA_FLOAT);
-    assertEquals(result.getClass(), CompressionNonDecimalMaxMinFloat.class);
-  }
-
->>>>>>> 347c10e4
   @Test public void testToUnCompressNonDecimalMaxMinForLong() {
     ValueCompressionHolder result =
         ValueCompressionUtil.getCompressionNonDecimalMaxMin(DataType.DATA_LONG);
