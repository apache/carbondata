--- conflicted
+++ resolved
@@ -27,12 +27,7 @@
 import org.apache.carbondata.core.carbon.metadata.blocklet.datachunk.DataChunk;
 import org.apache.carbondata.core.datastorage.store.FileHolder;
 import org.apache.carbondata.core.datastorage.store.compression.ReaderCompressModel;
-<<<<<<< HEAD
-import org.apache.carbondata.core.datastorage.store.compression.ValueCompressonHolder.UnCompressValue;
-
-=======
 import org.apache.carbondata.core.datastorage.store.compression.ValueCompressionHolder;
->>>>>>> 347c10e4
 import org.apache.carbondata.core.datastorage.store.dataholder.CarbonReadDataHolder;
 import org.apache.carbondata.core.metadata.ValueEncoderMeta;
 import org.apache.carbondata.core.util.ValueCompressionUtil;
@@ -88,27 +83,19 @@
       final int blockIndex) throws IOException {
     ValueEncoderMeta meta = measureColumnChunks.get(blockIndex).getValueEncoderMeta().get(0);
     ReaderCompressModel compressModel = ValueCompressionUtil.getReaderCompressModel(meta);
-<<<<<<< HEAD
-    UnCompressValue values = compressModel.getUnCompressValues().getNew().getCompressorObject();
-    CarbonReadDataHolder measureDataHolder = new CarbonReadDataHolder(values
-        .uncompress(compressModel.getConvertedDataType(), fileReader
-                .readByteArray(filePath, measureColumnChunks.get(blockIndex).getDataPageOffset(),
-                    measureColumnChunks.get(blockIndex).getDataPageLength()), 0,
-            measureColumnChunks.get(blockIndex).getDataPageLength(), compressModel.getMantissa(),
-            compressModel.getMaxValue()));
-=======
+
     ValueCompressionHolder values = compressModel.getValueCompressionHolder();
-    byte[] dataPage = fileReader.readByteArray(filePath,
-            measureColumnChunks.get(blockIndex).getDataPageOffset(),
-            measureColumnChunks.get(blockIndex).getDataPageLength());
+    byte[] dataPage = fileReader
+            .readByteArray(filePath, measureColumnChunks.get(blockIndex).getDataPageOffset(),
+                    measureColumnChunks.get(blockIndex).getDataPageLength());
 
     // unCompress data
-    values.uncompress(compressModel.getConvertedDataType(), dataPage);
+    values.uncompress(compressModel.getConvertedDataType(), dataPage, 0,
+            measureColumnChunks.get(blockIndex).getDataPageLength(), compressModel.getMantissa(),
+            compressModel.getMaxValue());
 
-    CarbonReadDataHolder measureDataHolder =
-        values.getValues(compressModel.getMantissa(), compressModel.getMaxValue());
+    CarbonReadDataHolder measureDataHolder = new CarbonReadDataHolder(values);
 
->>>>>>> 347c10e4
     // create and set the data chunk
     MeasureColumnDataChunk datChunk = new MeasureColumnDataChunk();
     datChunk.setMeasureDataHolder(measureDataHolder);
