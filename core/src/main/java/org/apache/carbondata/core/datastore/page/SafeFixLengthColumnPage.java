/*
 * Licensed to the Apache Software Foundation (ASF) under one or more
 * contributor license agreements.  See the NOTICE file distributed with
 * this work for additional information regarding copyright ownership.
 * The ASF licenses this file to You under the Apache License, Version 2.0
 * (the "License"); you may not use this file except in compliance with
 * the License.  You may obtain a copy of the License at
 *
 *    http://www.apache.org/licenses/LICENSE-2.0
 *
 * Unless required by applicable law or agreed to in writing, software
 * distributed under the License is distributed on an "AS IS" BASIS,
 * WITHOUT WARRANTIES OR CONDITIONS OF ANY KIND, either express or implied.
 * See the License for the specific language governing permissions and
 * limitations under the License.
 */

package org.apache.carbondata.core.datastore.page;

import java.io.ByteArrayOutputStream;
import java.io.DataOutputStream;
import java.io.IOException;
import java.math.BigDecimal;
import java.nio.ByteBuffer;

import org.apache.carbondata.core.datastore.page.encoding.ColumnPageEncoderMeta;
import org.apache.carbondata.core.metadata.datatype.DataType;
import org.apache.carbondata.core.metadata.datatype.DataTypes;
import org.apache.carbondata.core.util.ByteUtil;

/**
 * Represent a columnar data in one page for one column.
 */
public class SafeFixLengthColumnPage extends ColumnPage {

  // Only one of following fields will be used
  private byte[] byteData;
  private short[] shortData;
  private int[] intData;
  private long[] longData;
  private float[] floatData;
  private double[] doubleData;
  private byte[] shortIntData;
  private byte[][] fixedLengthdata;
  private int totalLength;

  // total number of entries in array
  private int arrayElementCount = 0;

  SafeFixLengthColumnPage(ColumnPageEncoderMeta columnPageEncoderMeta, int pageSize) {
    super(columnPageEncoderMeta, pageSize);
  }

  /**
   * Set byte value at rowId
   */
  @Override
  public void putByte(int rowId, byte value) {
    ensureArraySize(rowId, DataTypes.BYTE);
    byteData[rowId] = value;
    arrayElementCount++;
    totalLength += DataTypes.BYTE.getSizeInBytes();
  }

  /**
   * Set short value at rowId
   */
  @Override
  public void putShort(int rowId, short value) {
    ensureArraySize(rowId, DataTypes.SHORT);
    shortData[rowId] = value;
    arrayElementCount++;
    totalLength += DataTypes.SHORT.getSizeInBytes();
  }

  /**
   * Set integer value at rowId
   */
  @Override
  public void putInt(int rowId, int value) {
    ensureArraySize(rowId, DataTypes.INT);
    intData[rowId] = value;
    arrayElementCount++;
    totalLength += DataTypes.INT.getSizeInBytes();
  }

  /**
   * Set long value at rowId
   */
  @Override
  public void putLong(int rowId, long value) {
    ensureArraySize(rowId, DataTypes.LONG);
    longData[rowId] = value;
    arrayElementCount++;
    totalLength += DataTypes.LONG.getSizeInBytes();
  }

  /**
   * Set double value at rowId
   */
  @Override
  public void putDouble(int rowId, double value) {
    ensureArraySize(rowId, DataTypes.DOUBLE);
    doubleData[rowId] = value;
    arrayElementCount++;
    totalLength += DataTypes.DOUBLE.getSizeInBytes();
  }

  /**
   * Set float value at rowId
   */
  @Override
  public void putFloat(int rowId, float value) {
    ensureArraySize(rowId, DataTypes.FLOAT);
    floatData[rowId] = value;
    arrayElementCount++;
    totalLength += DataTypes.FLOAT.getSizeInBytes();
  }

  /**
   * Set string value at rowId
   */
  @Override
  public void putBytes(int rowId, byte[] bytes) {
    ensureArraySize(rowId, DataTypes.BYTE_ARRAY);
    this.fixedLengthdata[rowId] = bytes;
    arrayElementCount++;
    totalLength += bytes.length;
  }

  @Override
  public void putShortInt(int rowId, int value) {
    ensureArraySize(rowId, DataTypes.SHORT_INT);
    byte[] converted = ByteUtil.to3Bytes(value);
    System.arraycopy(converted, 0, shortIntData, rowId * 3, 3);
    arrayElementCount++;
    totalLength += DataTypes.SHORT_INT.getSizeInBytes();
  }

  @Override
  public void putBytes(int rowId, byte[] bytes, int offset, int length) {
    throw new UnsupportedOperationException(
        "invalid data type: " + columnPageEncoderMeta.getStoreDataType());
  }

  @Override
  public void putDecimal(int rowId, BigDecimal decimal) {
    throw new UnsupportedOperationException(
        "invalid data type: " + columnPageEncoderMeta.getStoreDataType());
  }

  @Override
  public byte[] getDecimalPage() {
    throw new UnsupportedOperationException(
        "invalid data type: " + columnPageEncoderMeta.getStoreDataType());
  }

  /**
   * Get byte value at rowId
   */
  @Override
  public byte getByte(int rowId) {
    return byteData[rowId];
  }

  /**
   * Get short value at rowId
   */
  @Override
  public short getShort(int rowId) {
    return shortData[rowId];
  }

  /**
   * Get short int value at rowId
   */
  @Override
  public int getShortInt(int rowId) {
    return ByteUtil.valueOf3Bytes(shortIntData, rowId * 3);
  }

  /**
   * Get int value at rowId
   */
  @Override
  public int getInt(int rowId) {
    return intData[rowId];
  }

  /**
   * Get long value at rowId
   */
  @Override
  public long getLong(int rowId) {
    return longData[rowId];
  }

  /**
   * Get float value at rowId
   */
  @Override
  public float getFloat(int rowId) {
    return floatData[rowId];
  }

  /**
   * Get double value at rowId
   */
  @Override
  public double getDouble(int rowId) {
    return doubleData[rowId];
  }

  @Override
  public BigDecimal getDecimal(int rowId) {
    throw new UnsupportedOperationException(
        "invalid data type: " + columnPageEncoderMeta.getStoreDataType());
  }

  @Override
  public byte[] getBytes(int rowId) {
    return this.fixedLengthdata[rowId];
  }

  /**
   * Get page as Byte Buffer
   */
  @Override
  public ByteBuffer getPage() {
    throw new UnsupportedOperationException("Get ByteBuffer is not supported in Safe mode");
  }

  /**
   * Get byte value page
   */
  @Override
  public byte[] getBytePage() {
    return byteData;
  }

  /**
   * Get short value page
   */
  @Override
  public short[] getShortPage() {
    return shortData;
  }

  /**
   * Get short value page
   */
  @Override
  public byte[] getShortIntPage() {
    return shortIntData;
  }

  /**
   * Get int value page
   */
  @Override
  public int[] getIntPage() {
    return intData;
  }

  /**
   * Get long value page
   */
  @Override
  public long[] getLongPage() {
    return longData;
  }

  /**
   * Get float value page
   */
  @Override
  public float[] getFloatPage() {
    return floatData;
  }

  /**
   * Get double value page
   */
  @Override
  public double[] getDoublePage() {
    return doubleData;
  }

  /**
   * Get string page
   */
  @Override
  public byte[][] getByteArrayPage() {
    byte[][] data = new byte[arrayElementCount][];
    for (int i = 0; i < arrayElementCount; i++) {
      data[i] = fixedLengthdata[i];
    }
    return data;
  }

  @Override
<<<<<<< HEAD
  public ByteBuffer[] getByteBufferArrayPage(boolean isFlattened) {
    ByteBuffer[] data = new ByteBuffer[arrayElementCount];
    for (int i = 0; i < arrayElementCount; i++) {
      data[i] = ByteBuffer.wrap(fixedLengthdata[i]);
    }
    return data;
  }

  @Override
  public byte[] getLVFlattenedBytePage() throws IOException {
=======
  public byte[] getLVFlattenedBytePage() {
>>>>>>> 862b97f0
    throw new UnsupportedOperationException(
        "invalid data type: " + columnPageEncoderMeta.getStoreDataType());
  }

  @Override
  public byte[] getComplexChildrenLVFlattenedBytePage(DataType dataType) throws IOException {
    ByteArrayOutputStream stream = new ByteArrayOutputStream();
    DataOutputStream out = new DataOutputStream(stream);
    for (int i = 0; i < arrayElementCount; i++) {
      out.write(fixedLengthdata[i]);
    }
    return stream.toByteArray();
  }

  @Override
  public byte[] getComplexParentFlattenedBytePage() {
    throw new UnsupportedOperationException("internal error");
  }

  /**
   * Set byte values to page
   */
  @Override
  public void setBytePage(byte[] byteData) {
    this.byteData = byteData;
  }

  /**
   * Set short values to page
   */
  @Override
  public void setShortPage(short[] shortData) {
    this.shortData = shortData;
  }

  /**
   * Set short values to page
   */
  @Override
  public void setShortIntPage(byte[] shortIntData) {
    this.shortIntData = shortIntData;
  }

  /**
   * Set int values to page
   */
  @Override
  public void setIntPage(int[] intData) {
    this.intData = intData;
  }

  /**
   * Set long values to page
   */
  @Override
  public void setLongPage(long[] longData) {
    this.longData = longData;
  }

  /**
   * Set float values to page
   */
  @Override
  public void setFloatPage(float[] floatData) {
    this.floatData = floatData;
  }

  /**
   * Set double value to page
   */
  @Override
  public void setDoublePage(double[] doubleData) {
    this.doubleData = doubleData;
  }

  /**
   * Set decimal values to page
   */
  @Override
  public void setByteArrayPage(byte[][] byteArray) {
    throw new UnsupportedOperationException(
        "invalid data type: " + columnPageEncoderMeta.getStoreDataType());
  }

  @Override
  public void freeMemory() {
    byteData = null;
    shortData = null;
    intData = null;
    longData = null;
    floatData = null;
    doubleData = null;
    shortIntData = null;
    fixedLengthdata = null;
  }

  /**
   * apply encoding to page data
   * @param codec type of transformation
   */
  @Override
  public void convertValue(ColumnPageValueConverter codec) {
    if (columnPageEncoderMeta.getStoreDataType() == DataTypes.BYTE) {
      for (int i = 0; i < arrayElementCount; i++) {
        codec.encode(i, byteData[i]);
      }
    } else if (columnPageEncoderMeta.getStoreDataType() == DataTypes.SHORT) {
      for (int i = 0; i < arrayElementCount; i++) {
        codec.encode(i, shortData[i]);
      }
    } else if (columnPageEncoderMeta.getStoreDataType() == DataTypes.INT) {
      for (int i = 0; i < arrayElementCount; i++) {
        codec.encode(i, intData[i]);
      }
    } else if (columnPageEncoderMeta.getStoreDataType() == DataTypes.LONG) {
      for (int i = 0; i < arrayElementCount; i++) {
        codec.encode(i, longData[i]);
      }
    } else if (columnPageEncoderMeta.getStoreDataType() == DataTypes.FLOAT) {
      for (int i = 0; i < arrayElementCount; i++) {
        codec.encode(i, floatData[i]);
      }
    } else if (columnPageEncoderMeta.getStoreDataType() == DataTypes.DOUBLE) {
      for (int i = 0; i < arrayElementCount; i++) {
        codec.encode(i, doubleData[i]);
      }
    } else {
      throw new UnsupportedOperationException("not support value conversion on "
          + columnPageEncoderMeta.getStoreDataType() + " page");
    }
  }

  private void ensureArraySize(int requestSize, DataType dataType) {
    if (dataType == DataTypes.BYTE) {
      if (requestSize >= byteData.length) {
        byte[] newArray = new byte[arrayElementCount * 2];
        System.arraycopy(byteData, 0, newArray, 0, arrayElementCount);
        byteData = newArray;
      }
    } else if (dataType == DataTypes.SHORT) {
      if (requestSize >= shortData.length) {
        short[] newArray = new short[arrayElementCount * 2];
        System.arraycopy(shortData, 0, newArray, 0, arrayElementCount);
        shortData = newArray;
      }
    } else if (dataType == DataTypes.SHORT_INT) {
      if (requestSize >= shortIntData.length / 3) {
        byte[] newArray = new byte[arrayElementCount * 6];
        System.arraycopy(shortIntData, 0, newArray, 0, arrayElementCount * 3);
        shortIntData = newArray;
      }
    } else if (dataType == DataTypes.INT) {
      if (requestSize >= intData.length) {
        int[] newArray = new int[arrayElementCount * 2];
        System.arraycopy(intData, 0, newArray, 0, arrayElementCount);
        intData = newArray;
      }
    } else if (dataType == DataTypes.LONG) {
      if (requestSize >= longData.length) {
        long[] newArray = new long[arrayElementCount * 2];
        System.arraycopy(longData, 0, newArray, 0, arrayElementCount);
        longData = newArray;
      }
    } else if (dataType == DataTypes.FLOAT) {
      if (requestSize >= floatData.length) {
        float[] newArray = new float[arrayElementCount * 2];
        System.arraycopy(floatData, 0, newArray, 0, arrayElementCount);
        floatData = newArray;
      }
    } else if (dataType == DataTypes.DOUBLE) {
      if (requestSize >= doubleData.length) {
        double[] newArray = new double[arrayElementCount * 2];
        System.arraycopy(doubleData, 0, newArray, 0, arrayElementCount);
        doubleData = newArray;
      }
    } else if (dataType == DataTypes.BYTE_ARRAY) {
      if (fixedLengthdata == null) {
        fixedLengthdata = new byte[pageSize][];
      }
      if (requestSize >= fixedLengthdata.length) {
        byte[][] newArray = new byte[arrayElementCount * 2][];
        int index = 0;
        for (byte[] data : fixedLengthdata) {
          newArray[index++] = data;
        }
        fixedLengthdata = newArray;
      }
    } else {
      throw new UnsupportedOperationException(
          "not support value conversion on " + dataType + " page");
    }
  }

  public int getActualRowCount() {
    return arrayElementCount;
  }

  @Override
  public long getPageLengthInBytes() {
    return totalLength;
  }
}<|MERGE_RESOLUTION|>--- conflicted
+++ resolved
@@ -299,7 +299,6 @@
   }
 
   @Override
-<<<<<<< HEAD
   public ByteBuffer[] getByteBufferArrayPage(boolean isFlattened) {
     ByteBuffer[] data = new ByteBuffer[arrayElementCount];
     for (int i = 0; i < arrayElementCount; i++) {
@@ -309,10 +308,7 @@
   }
 
   @Override
-  public byte[] getLVFlattenedBytePage() throws IOException {
-=======
   public byte[] getLVFlattenedBytePage() {
->>>>>>> 862b97f0
     throw new UnsupportedOperationException(
         "invalid data type: " + columnPageEncoderMeta.getStoreDataType());
   }
