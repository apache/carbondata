/*
 * Licensed to the Apache Software Foundation (ASF) under one
 * or more contributor license agreements.  See the NOTICE file
 * distributed with this work for additional information
 * regarding copyright ownership.  The ASF licenses this file
 * to you under the Apache License, Version 2.0 (the
 * "License"); you may not use this file except in compliance
 * with the License.  You may obtain a copy of the License at
 *
 *    http://www.apache.org/licenses/LICENSE-2.0
 *
 * Unless required by applicable law or agreed to in writing,
 * software distributed under the License is distributed on an
 * "AS IS" BASIS, WITHOUT WARRANTIES OR CONDITIONS OF ANY
 * KIND, either express or implied.  See the License for the
 * specific language governing permissions and limitations
 * under the License.
 */
package org.apache.carbondata.core.carbon.datastore.chunk.reader.measure.v2;

import java.io.IOException;
import java.util.ArrayList;
import java.util.BitSet;
import java.util.List;

import org.apache.carbondata.core.carbon.datastore.chunk.MeasureColumnDataChunk;
import org.apache.carbondata.core.carbon.datastore.chunk.reader.measure.AbstractMeasureChunkReader;
import org.apache.carbondata.core.carbon.metadata.blocklet.BlockletInfo;
import org.apache.carbondata.core.carbon.metadata.blocklet.datachunk.PresenceMeta;
import org.apache.carbondata.core.datastorage.store.FileHolder;
import org.apache.carbondata.core.datastorage.store.compression.CompressorFactory;
import org.apache.carbondata.core.datastorage.store.compression.ValueCompressionHolder;
import org.apache.carbondata.core.datastorage.store.compression.WriterCompressModel;
import org.apache.carbondata.core.datastorage.store.dataholder.CarbonReadDataHolder;
import org.apache.carbondata.core.metadata.ValueEncoderMeta;
import org.apache.carbondata.core.util.CarbonUtil;
import org.apache.carbondata.format.DataChunk2;

/**
 * Class to read the measure column data for version 2
 */
public class CompressedMeasureChunkFileBasedReaderV2 extends AbstractMeasureChunkReader {

  /**
   * measure column chunks offset
   */
  private List<Long> measureColumnChunkOffsets;

  /**
   * measure column chunks length
   */
  private List<Short> measureColumnChunkLength;

  /**
   * Constructor to get minimum parameter to create instance of this class
   *
   * @param blockletInfo BlockletInfo
   * @param filePath     file from which data will be read
   */
  public CompressedMeasureChunkFileBasedReaderV2(final BlockletInfo blockletInfo,
      final String filePath) {
    super(filePath);
    this.measureColumnChunkOffsets = blockletInfo.getMeasureChunkOffsets();
    this.measureColumnChunkLength = blockletInfo.getMeasureChunksLength();
  }

  /**
   * Below method will be used to convert the thrift presence meta to wrapper
   * presence meta
   *
   * @param presentMetadataThrift
   * @return wrapper presence meta
   */
  private static PresenceMeta getPresenceMeta(
      org.apache.carbondata.format.PresenceMeta presentMetadataThrift) {
    PresenceMeta presenceMeta = new PresenceMeta();
    presenceMeta.setRepresentNullValues(presentMetadataThrift.isRepresents_presence());
    presenceMeta.setBitSet(BitSet.valueOf(CompressorFactory.getInstance().getCompressor()
        .unCompressByte(presentMetadataThrift.getPresent_bit_stream())));
    return presenceMeta;
  }

  /**
   * Below method will be used to read the chunk based on block indexes
   * Reading logic of below method is: Except last column all the column chunk
   * can be read in group if not last column then read data of all the column
   * present in block index together then process it. For last column read is
   * separately and process
   *
   * @param fileReader   file reader to read the blocks from file
   * @param blockIndexes blocks range to be read
   * @return measure column chunks
   * @throws IOException
   */
  public MeasureColumnDataChunk[] readMeasureChunks(FileHolder fileReader, int[][] blockIndexes)
      throws IOException {
    // read the column chunk based on block index and add
    MeasureColumnDataChunk[] dataChunks =
        new MeasureColumnDataChunk[measureColumnChunkOffsets.size()];
    if (blockIndexes.length == 0) {
      return dataChunks;
    }
    MeasureColumnDataChunk[] groupChunk = null;
    int index = 0;
    for (int i = 0; i < blockIndexes.length - 1; i++) {
      index = 0;
      groupChunk = readMeasureChunksInGroup(fileReader, blockIndexes[i][0], blockIndexes[i][1]);
      for (int j = blockIndexes[i][0]; j <= blockIndexes[i][1]; j++) {
        dataChunks[j] = groupChunk[index++];
      }
    }
    if (blockIndexes[blockIndexes.length - 1][0] == measureColumnChunkOffsets.size() - 1) {
      dataChunks[blockIndexes[blockIndexes.length - 1][0]] =
          readMeasureChunk(fileReader, blockIndexes[blockIndexes.length - 1][0]);
    } else {
      groupChunk = readMeasureChunksInGroup(fileReader, blockIndexes[blockIndexes.length - 1][0],
          blockIndexes[blockIndexes.length - 1][1]);
      index = 0;
      for (int j = blockIndexes[blockIndexes.length - 1][0];
           j <= blockIndexes[blockIndexes.length - 1][1]; j++) {
        dataChunks[j] = groupChunk[index++];
      }
    }
    return dataChunks;
  }

  /**
   * Method to read the blocks data based on block index
   *
   * @param fileReader file reader to read the blocks
   * @param blockIndex block to be read
   * @return measure data chunk
   * @throws IOException
   */
  @Override public MeasureColumnDataChunk readMeasureChunk(FileHolder fileReader, int blockIndex)
      throws IOException {
    MeasureColumnDataChunk datChunk = new MeasureColumnDataChunk();
    DataChunk2 measureColumnChunk = null;
    byte[] measureDataChunk = null;
    byte[] data = null;
    int copyPoint = 0;
    if (measureColumnChunkOffsets.size() - 1 == blockIndex) {
      measureDataChunk = fileReader
          .readByteArray(filePath, measureColumnChunkOffsets.get(blockIndex),
              measureColumnChunkLength.get(blockIndex));
      measureColumnChunk = CarbonUtil
          .readDataChunk(measureDataChunk, copyPoint, measureColumnChunkLength.get(blockIndex));
      data = fileReader.readByteArray(filePath,
          measureColumnChunkOffsets.get(blockIndex) + measureColumnChunkLength.get(blockIndex),
          measureColumnChunk.data_page_length);
    } else {
      long currentMeasureOffset = measureColumnChunkOffsets.get(blockIndex);
      data = fileReader.readByteArray(filePath, currentMeasureOffset,
          (int) (measureColumnChunkOffsets.get(blockIndex + 1) - currentMeasureOffset));
      measureColumnChunk =
          CarbonUtil.readDataChunk(data, copyPoint, measureColumnChunkLength.get(blockIndex));
      copyPoint += measureColumnChunkLength.get(blockIndex);
    }
    List<ValueEncoderMeta> valueEncodeMeta = new ArrayList<>();
    for (int i = 0; i < measureColumnChunk.getEncoder_meta().size(); i++) {
      valueEncodeMeta.add(
          CarbonUtil.deserializeEncoderMeta(measureColumnChunk.getEncoder_meta().get(i).array()));
    }
    WriterCompressModel compressionModel = CarbonUtil.getValueCompressionModel(valueEncodeMeta);
<<<<<<< HEAD
    UnCompressValue values =
        compressionModel.getUnCompressValues()[0].getNew().getCompressorObject();
    CarbonReadDataHolder measureDataHolder = new CarbonReadDataHolder(values
        .uncompress(compressionModel.getConvertedDataType()[0], data, copyPoint,
            measureColumnChunk.data_page_length, compressionModel.getMantissa()[0],
            compressionModel.getMaxValue()[0]));
=======
    ValueCompressionHolder values = compressionModel.getValueCompressionHolder()[0];

    // uncompress
    values.uncompress(compressionModel.getConvertedDataType()[0], dataPage);

    CarbonReadDataHolder measureDataHolder =
        values.getValues(compressionModel.getMantissa()[0], compressionModel.getMaxValue()[0]);

>>>>>>> 347c10e4
    // set the data chunk
    datChunk.setMeasureDataHolder(measureDataHolder);

    // set the enun value indexes
    datChunk.setNullValueIndexHolder(getPresenceMeta(measureColumnChunk.presence));
    return datChunk;
  }

  /**
   * Below method will be used to read the dimension chunks in group. This is
   * to enhance the IO performance. Will read the data from start index to end
   * index(including)
   *
   * @param fileReader      stream used for reading
   * @param startBlockIndex start block index
   * @param endBlockIndex   end block index
   * @return measure column chunk array
   * @throws IOException
   */
  private MeasureColumnDataChunk[] readMeasureChunksInGroup(FileHolder fileReader,
      int startBlockIndex, int endBlockIndex) throws IOException {
    long currentMeasureOffset = measureColumnChunkOffsets.get(startBlockIndex);
    byte[] data = fileReader.readByteArray(filePath, currentMeasureOffset,
        (int) (measureColumnChunkOffsets.get(endBlockIndex + 1) - currentMeasureOffset));
    MeasureColumnDataChunk[] dataChunks =
        new MeasureColumnDataChunk[endBlockIndex - startBlockIndex + 1];
    MeasureColumnDataChunk dataChunk = null;
    int index = 0;
    int copyPoint = 0;
    DataChunk2 measureColumnChunk = null;
    for (int i = startBlockIndex; i <= endBlockIndex; i++) {
      dataChunk = new MeasureColumnDataChunk();
      measureColumnChunk =
          CarbonUtil.readDataChunk(data, copyPoint, measureColumnChunkLength.get(i));
      copyPoint += measureColumnChunkLength.get(i);
      List<ValueEncoderMeta> valueEncodeMeta = new ArrayList<>();
      for (int j = 0; j < measureColumnChunk.getEncoder_meta().size(); j++) {
        valueEncodeMeta.add(
            CarbonUtil.deserializeEncoderMeta(measureColumnChunk.getEncoder_meta().get(j).array()));
      }
      WriterCompressModel compressionModel = CarbonUtil.getValueCompressionModel(valueEncodeMeta);
<<<<<<< HEAD
      UnCompressValue values =
          compressionModel.getUnCompressValues()[0].getNew().getCompressorObject();
      // get the data holder after uncompressing
      CarbonReadDataHolder measureDataHolder = new CarbonReadDataHolder(values
          .uncompress(compressionModel.getConvertedDataType()[0], data, copyPoint,
              measureColumnChunk.data_page_length, compressionModel.getMantissa()[0],
              compressionModel.getMaxValue()[0]));
      copyPoint += measureColumnChunk.data_page_length;
=======
      ValueCompressionHolder values = compressionModel.getValueCompressionHolder()[0];

      // uncompress
      values.uncompress(compressionModel.getConvertedDataType()[0], dataPage);

      CarbonReadDataHolder measureDataHolder =
          values.getValues(compressionModel.getMantissa()[0], compressionModel.getMaxValue()[0]);

>>>>>>> 347c10e4
      // set the data chunk
      dataChunk.setMeasureDataHolder(measureDataHolder);

      // set the enun value indexes
      dataChunk.setNullValueIndexHolder(getPresenceMeta(measureColumnChunk.presence));
      dataChunks[index++] = dataChunk;
    }
    return dataChunks;
  }
}<|MERGE_RESOLUTION|>--- conflicted
+++ resolved
@@ -162,23 +162,16 @@
           CarbonUtil.deserializeEncoderMeta(measureColumnChunk.getEncoder_meta().get(i).array()));
     }
     WriterCompressModel compressionModel = CarbonUtil.getValueCompressionModel(valueEncodeMeta);
-<<<<<<< HEAD
-    UnCompressValue values =
-        compressionModel.getUnCompressValues()[0].getNew().getCompressorObject();
-    CarbonReadDataHolder measureDataHolder = new CarbonReadDataHolder(values
-        .uncompress(compressionModel.getConvertedDataType()[0], data, copyPoint,
-            measureColumnChunk.data_page_length, compressionModel.getMantissa()[0],
-            compressionModel.getMaxValue()[0]));
-=======
+
     ValueCompressionHolder values = compressionModel.getValueCompressionHolder()[0];
 
     // uncompress
-    values.uncompress(compressionModel.getConvertedDataType()[0], dataPage);
-
-    CarbonReadDataHolder measureDataHolder =
-        values.getValues(compressionModel.getMantissa()[0], compressionModel.getMaxValue()[0]);
-
->>>>>>> 347c10e4
+    values.uncompress(compressionModel.getConvertedDataType()[0], data,
+        copyPoint, measureColumnChunk.data_page_length, compressionModel.getMantissa()[0],
+            compressionModel.getMaxValue()[0]);
+
+    CarbonReadDataHolder measureDataHolder = new CarbonReadDataHolder(values);
+
     // set the data chunk
     datChunk.setMeasureDataHolder(measureDataHolder);
 
@@ -220,25 +213,17 @@
             CarbonUtil.deserializeEncoderMeta(measureColumnChunk.getEncoder_meta().get(j).array()));
       }
       WriterCompressModel compressionModel = CarbonUtil.getValueCompressionModel(valueEncodeMeta);
-<<<<<<< HEAD
-      UnCompressValue values =
-          compressionModel.getUnCompressValues()[0].getNew().getCompressorObject();
-      // get the data holder after uncompressing
-      CarbonReadDataHolder measureDataHolder = new CarbonReadDataHolder(values
-          .uncompress(compressionModel.getConvertedDataType()[0], data, copyPoint,
+
+      ValueCompressionHolder values = compressionModel.getValueCompressionHolder()[0];
+
+      // uncompress
+      values.uncompress(compressionModel.getConvertedDataType()[0], data, copyPoint,
               measureColumnChunk.data_page_length, compressionModel.getMantissa()[0],
-              compressionModel.getMaxValue()[0]));
+              compressionModel.getMaxValue()[0]);
+
+      CarbonReadDataHolder measureDataHolder = new CarbonReadDataHolder(values);
+
       copyPoint += measureColumnChunk.data_page_length;
-=======
-      ValueCompressionHolder values = compressionModel.getValueCompressionHolder()[0];
-
-      // uncompress
-      values.uncompress(compressionModel.getConvertedDataType()[0], dataPage);
-
-      CarbonReadDataHolder measureDataHolder =
-          values.getValues(compressionModel.getMantissa()[0], compressionModel.getMaxValue()[0]);
-
->>>>>>> 347c10e4
       // set the data chunk
       dataChunk.setMeasureDataHolder(measureDataHolder);
 
