--- conflicted
+++ resolved
@@ -318,10 +318,6 @@
 
   public static final String CARBON_SKIP_EMPTY_LINE_DEFAULT = "false";
 
-
-<<<<<<< HEAD
-  public static final String EMPTY_DATA_RETURN = "!EMPTY_DATA_RETURN!";
-=======
   /**
    *In the write processing, data needs to be converted to string, where the string forms of
    * array("") and array() are EMPTY_STRING, causing confusion about the write results.
@@ -329,7 +325,6 @@
    * identity array("") as the EMPTY_STRING, while array() is the SIZE_ZERO_DATA_RETURN
    */
   public static final String SIZE_ZERO_DATA_RETURN = "!LENGTH_ZERO_DATA_RETURN!";
->>>>>>> 2ec90099
 
   /**
    * Currently the segment lock files are not deleted immediately when unlock,
