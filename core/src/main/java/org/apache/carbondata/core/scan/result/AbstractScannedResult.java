--- conflicted
+++ resolved
@@ -47,517 +47,8 @@
  */
 public abstract class AbstractScannedResult {
 
-<<<<<<< HEAD
-    private static final LogService LOGGER =
-            LogServiceFactory.getLogService(AbstractScannedResult.class.getName());
-    /**
-     * current row number
-     */
-    protected int currentRow = -1;
-
-    protected int pageCounter;
-    /**
-     * row mapping indexes
-     */
-    protected int[][] rowMapping;
-    /**
-     * key size of the fixed length column
-     */
-    private int fixedLengthKeySize;
-    /**
-     * total number of rows per page
-     */
-    private int[] numberOfRows;
-
-    /**
-     * Total number of rows.
-     */
-    private int totalNumberOfRows;
-    /**
-     * to keep track of number of rows process
-     */
-    protected int rowCounter;
-    /**
-     * dimension column data chunk
-     */
-    protected DimensionColumnDataChunk[][] dimensionDataChunks;
-
-    /**
-     * Raw dimension chunks;
-     */
-    protected DimensionRawColumnChunk[] dimRawColumnChunks;
-
-    /**
-     * Raw dimension chunks;
-     */
-    protected MeasureRawColumnChunk[] msrRawColumnChunks;
-    /**
-     * measure column data chunk
-     */
-    protected ColumnPage[][] measureDataChunks;
-    /**
-     * dictionary column block index in file
-     */
-    protected int[] dictionaryColumnBlockIndexes;
-
-    /**
-     * no dictionary column block index in file
-     */
-    protected int[] noDictionaryColumnBlockIndexes;
-
-    /**
-     * column group to is key structure info
-     * which will be used to get the key from the complete
-     * column group key
-     * For example if only one dimension of the column group is selected
-     * then from complete column group key it will be used to mask the key and
-     * get the particular column key
-     */
-    protected Map<Integer, KeyStructureInfo> columnGroupKeyStructureInfo;
-
-    /**
-     *
-     */
-    private Map<Integer, GenericQueryType> complexParentIndexToQueryMap;
-
-    private int totalDimensionsSize;
-
-    /**
-     * blockedId which will be blockId + blocklet number in the block
-     */
-    private String blockletId;
-
-    private long rowId;
-
-    /**
-     * parent block indexes
-     */
-    private int[] complexParentBlockIndexes;
-
-    /**
-     * blockletid+pageumber to deleted reocrd map
-     */
-    private Map<String, DeleteDeltaVo> deletedRecordMap;
-
-    /**
-     * current page delete delta vo
-     */
-    private DeleteDeltaVo currentDeleteDeltaVo;
-
-    /**
-     * actual blocklet number
-     */
-    private String blockletNumber;
-
-    public AbstractScannedResult(BlockExecutionInfo blockExecutionInfo) {
-        this.fixedLengthKeySize = blockExecutionInfo.getFixedLengthKeySize();
-        this.noDictionaryColumnBlockIndexes = blockExecutionInfo.getNoDictionaryBlockIndexes();
-        this.dictionaryColumnBlockIndexes = blockExecutionInfo.getDictionaryColumnBlockIndex();
-        this.columnGroupKeyStructureInfo = blockExecutionInfo.getColumnGroupToKeyStructureInfo();
-        this.complexParentIndexToQueryMap = blockExecutionInfo.getComlexDimensionInfoMap();
-        this.complexParentBlockIndexes = blockExecutionInfo.getComplexColumnParentBlockIndexes();
-        this.totalDimensionsSize = blockExecutionInfo.getQueryDimensions().length;
-        this.deletedRecordMap = blockExecutionInfo.getDeletedRecordsMap();
-    }
-
-    /**
-     * Below method will be used to set the dimension chunks
-     * which will be used to create a row
-     *
-     * @param dataChunks dimension chunks used in query
-     */
-    public void setDimensionChunks(DimensionColumnDataChunk[][] dataChunks) {
-        this.dimensionDataChunks = dataChunks;
-    }
-
-    /**
-     * Below method will be used to set the measure column chunks
-     *
-     * @param measureDataChunks measure data chunks
-     */
-    public void setMeasureChunks(ColumnPage[][] measureDataChunks) {
-        this.measureDataChunks = measureDataChunks;
-    }
-
-    public void setDimRawColumnChunks(DimensionRawColumnChunk[] dimRawColumnChunks) {
-        this.dimRawColumnChunks = dimRawColumnChunks;
-    }
-
-    public void setMsrRawColumnChunks(MeasureRawColumnChunk[] msrRawColumnChunks) {
-        this.msrRawColumnChunks = msrRawColumnChunks;
-    }
-
-    /**
-     * Below method will be used to get the chunk based in measure ordinal
-     *
-     * @param ordinal measure ordinal
-     * @return measure column chunk
-     */
-    public ColumnPage getMeasureChunk(int ordinal) {
-        return measureDataChunks[ordinal][pageCounter];
-    }
-
-    /**
-     * Below method will be used to get the key for all the dictionary dimensions
-     * which is present in the query
-     *
-     * @param rowId row id selected after scanning
-     * @return return the dictionary key
-     */
-    protected byte[] getDictionaryKeyArray(int rowId) {
-        byte[] completeKey = new byte[fixedLengthKeySize];
-        int offset = 0;
-        for (int i = 0; i < this.dictionaryColumnBlockIndexes.length; i++) {
-            offset += dimensionDataChunks[dictionaryColumnBlockIndexes[i]][pageCounter]
-                    .fillChunkData(completeKey, offset, rowId,
-                            columnGroupKeyStructureInfo.get(dictionaryColumnBlockIndexes[i]));
-        }
-        rowCounter++;
-        return completeKey;
-    }
-
-    /**
-     * Below method will be used to get the key for all the dictionary dimensions
-     * in integer array format which is present in the query
-     *
-     * @param rowId row id selected after scanning
-     * @return return the dictionary key
-     */
-    protected int[] getDictionaryKeyIntegerArray(int rowId) {
-        int[] completeKey = new int[totalDimensionsSize];
-        int column = 0;
-        for (int i = 0; i < this.dictionaryColumnBlockIndexes.length; i++) {
-            column = dimensionDataChunks[dictionaryColumnBlockIndexes[i]][pageCounter]
-                    .fillConvertedChunkData(rowId, column, completeKey,
-                            columnGroupKeyStructureInfo.get(dictionaryColumnBlockIndexes[i]));
-        }
-        rowCounter++;
-        return completeKey;
-    }
-
-    /**
-     * Fill the column data of dictionary to vector
-     */
-    public void fillColumnarDictionaryBatch(ColumnVectorInfo[] vectorInfo) {
-        int column = 0;
-        for (int i = 0; i < this.dictionaryColumnBlockIndexes.length; i++) {
-            column = dimensionDataChunks[dictionaryColumnBlockIndexes[i]][pageCounter]
-                    .fillConvertedChunkData(vectorInfo, column,
-                            columnGroupKeyStructureInfo.get(dictionaryColumnBlockIndexes[i]));
-        }
-    }
-
-    /**
-     * Fill the column data to vector
-     */
-    public void fillColumnarNoDictionaryBatch(ColumnVectorInfo[] vectorInfo) {
-        int column = 0;
-        for (int i = 0; i < this.noDictionaryColumnBlockIndexes.length; i++) {
-            column = dimensionDataChunks[noDictionaryColumnBlockIndexes[i]][pageCounter]
-                    .fillConvertedChunkData(vectorInfo, column,
-                            columnGroupKeyStructureInfo.get(noDictionaryColumnBlockIndexes[i]));
-        }
-    }
-
-    /**
-     * Fill the measure column data to vector
-     */
-    public void fillColumnarMeasureBatch(ColumnVectorInfo[] vectorInfo, int[] measuresOrdinal) {
-        for (int i = 0; i < measuresOrdinal.length; i++) {
-            vectorInfo[i].measureVectorFiller
-                    .fillMeasureVector(measureDataChunks[measuresOrdinal[i]][pageCounter], vectorInfo[i]);
-        }
-    }
-
-    public void fillColumnarComplexBatch(ColumnVectorInfo[] vectorInfos) {
-        for (int i = 0; i < vectorInfos.length; i++) {
-            int offset = vectorInfos[i].offset;
-            int len = offset + vectorInfos[i].size;
-            int vectorOffset = vectorInfos[i].vectorOffset;
-            CarbonColumnVector vector = vectorInfos[i].vector;
-            for (int j = offset; j < len; j++) {
-                ByteArrayOutputStream byteStream = new ByteArrayOutputStream();
-                DataOutputStream dataOutput = new DataOutputStream(byteStream);
-                try {
-                    vectorInfos[i].genericQueryType
-                            .parseBlocksAndReturnComplexColumnByteArray(dimRawColumnChunks,
-                                    rowMapping == null ? j : rowMapping[pageCounter][j], pageCounter, dataOutput);
-                    Object data = vectorInfos[i].genericQueryType
-                            .getDataBasedOnDataTypeFromSurrogates(ByteBuffer.wrap(byteStream.toByteArray()));
-                    vector.putObject(vectorOffset++, data);
-                } catch (IOException e) {
-                    LOGGER.error(e);
-                } finally {
-                    CarbonUtil.closeStreams(dataOutput);
-                    CarbonUtil.closeStreams(byteStream);
-                }
-            }
-        }
-    }
-
-    /**
-     * Fill the column data to vector
-     */
-    public void fillColumnarImplicitBatch(ColumnVectorInfo[] vectorInfo) {
-        for (int i = 0; i < vectorInfo.length; i++) {
-            ColumnVectorInfo columnVectorInfo = vectorInfo[i];
-            CarbonColumnVector vector = columnVectorInfo.vector;
-            int offset = columnVectorInfo.offset;
-            int vectorOffset = columnVectorInfo.vectorOffset;
-            int len = offset + columnVectorInfo.size;
-            for (int j = offset; j < len; j++) {
-                // Considering only String case now as we support only
-                String data = getBlockletId();
-                if (CarbonCommonConstants.CARBON_IMPLICIT_COLUMN_TUPLEID
-                        .equals(columnVectorInfo.dimension.getColumnName())) {
-                    data = data + CarbonCommonConstants.FILE_SEPARATOR + pageCounter
-                            + CarbonCommonConstants.FILE_SEPARATOR + (rowMapping == null ?
-                            j :
-                            rowMapping[pageCounter][j]);
-                }
-                vector.putBytes(vectorOffset++,
-                        data.getBytes(Charset.forName(CarbonCommonConstants.DEFAULT_CHARSET)));
-            }
-        }
-    }
-
-    /**
-     * Just increment the counter incase of query only on measures.
-     */
-    public void incrementCounter() {
-        rowCounter++;
-        currentRow++;
-    }
-
-    /**
-     * Just increment the page counter and reset the remaining counters.
-     */
-    public void incrementPageCounter() {
-        rowCounter = 0;
-        currentRow = -1;
-        pageCounter++;
-        fillDataChunks();
-        if (null != deletedRecordMap) {
-            currentDeleteDeltaVo = deletedRecordMap.get(blockletNumber + "_" + pageCounter);
-        }
-    }
-
-    /**
-     * This case is used only in case of compaction, since it does not use filter flow.
-     */
-    public void fillDataChunks() {
-        freeDataChunkMemory();
-        if (pageCounter >= numberOfRows.length) {
-            return;
-        }
-        for (int i = 0; i < dimensionDataChunks.length; i++) {
-            if (dimensionDataChunks[i][pageCounter] == null && dimRawColumnChunks[i] != null) {
-                dimensionDataChunks[i][pageCounter] =
-                        dimRawColumnChunks[i].convertToDimColDataChunkWithOutCache(pageCounter);
-            }
-        }
-
-        for (int i = 0; i < measureDataChunks.length; i++) {
-            if (measureDataChunks[i][pageCounter] == null && msrRawColumnChunks[i] != null) {
-                measureDataChunks[i][pageCounter] =
-                        msrRawColumnChunks[i].convertToColumnPageWithOutCache(pageCounter);
-            }
-        }
-    }
-
-    // free the memory for the last page chunk
-    private void freeDataChunkMemory() {
-        for (int i = 0; i < dimensionDataChunks.length; i++) {
-            if (pageCounter > 0 && dimensionDataChunks[i][pageCounter - 1] != null) {
-                dimensionDataChunks[i][pageCounter - 1].freeMemory();
-                dimensionDataChunks[i][pageCounter - 1] = null;
-            }
-        }
-        for (int i = 0; i < measureDataChunks.length; i++) {
-            if (pageCounter > 0 && measureDataChunks[i][pageCounter - 1] != null) {
-                measureDataChunks[i][pageCounter - 1].freeMemory();
-                measureDataChunks[i][pageCounter - 1] = null;
-            }
-        }
-    }
-
-    public int numberOfpages() {
-        return numberOfRows.length;
-    }
-
-    /**
-     * Get total rows in the current page
-     *
-     * @return
-     */
-    public int getCurrentPageRowCount() {
-        return numberOfRows[pageCounter];
-    }
-
-    public int getCurrentPageCounter() {
-        return pageCounter;
-    }
-
-    /**
-     * increment the counter.
-     */
-    public void setRowCounter(int rowCounter) {
-        this.rowCounter = rowCounter;
-    }
-
-    /**
-     * Below method will be used to get the dimension data based on dimension
-     * ordinal and index
-     *
-     * @param dimOrdinal dimension ordinal present in the query
-     * @param rowId      row index
-     * @return dimension data based on row id
-     */
-    protected byte[] getDimensionData(int dimOrdinal, int rowId) {
-        return dimensionDataChunks[dimOrdinal][pageCounter].getChunkData(rowId);
-    }
-
-    /**
-     * Below method will be used to get the dimension key array
-     * for all the no dictionary dimension present in the query
-     *
-     * @param rowId row number
-     * @return no dictionary keys for all no dictionary dimension
-     */
-    protected byte[][] getNoDictionaryKeyArray(int rowId) {
-        byte[][] noDictionaryColumnsKeys = new byte[noDictionaryColumnBlockIndexes.length][];
-        int position = 0;
-        for (int i = 0; i < this.noDictionaryColumnBlockIndexes.length; i++) {
-            noDictionaryColumnsKeys[position++] =
-                    dimensionDataChunks[noDictionaryColumnBlockIndexes[i]][pageCounter].getChunkData(rowId);
-        }
-        return noDictionaryColumnsKeys;
-    }
-
-    /**
-     * Below method will be used to get the dimension key array
-     * for all the no dictionary dimension present in the query
-     *
-     * @param rowId row number
-     * @return no dictionary keys for all no dictionary dimension
-     */
-    protected String[] getNoDictionaryKeyStringArray(int rowId) {
-        String[] noDictionaryColumnsKeys = new String[noDictionaryColumnBlockIndexes.length];
-        int position = 0;
-        for (int i = 0; i < this.noDictionaryColumnBlockIndexes.length; i++) {
-            noDictionaryColumnsKeys[position++] = new String(
-                    dimensionDataChunks[noDictionaryColumnBlockIndexes[i]][pageCounter].getChunkData(rowId),
-                    Charset.forName(CarbonCommonConstants.DEFAULT_CHARSET));
-        }
-        return noDictionaryColumnsKeys;
-    }
-
-    /**
-     * @return blockletId
-     */
-    public String getBlockletId() {
-        return blockletId;
-    }
-
-    /**
-     * @param blockletId
-     */
-    public void setBlockletId(String blockletId) {
-        this.blockletId = CarbonTablePath.getShortBlockId(blockletId);
-        blockletNumber = CarbonUpdateUtil.getRequiredFieldFromTID(blockletId, TupleIdEnum.BLOCKLET_ID);
-        // if deleted recors map is present for this block
-        // then get the first page deleted vo
-        if (null != deletedRecordMap) {
-            currentDeleteDeltaVo = deletedRecordMap.get(blockletNumber + '_' + pageCounter);
-        }
-    }
-
-    /**
-     * @return blockletId
-     */
-    public long getRowId() {
-        return rowId;
-    }
-
-    /**
-     * @param rowId
-     */
-    public void setRowId(long rowId) {
-        this.rowId = rowId;
-    }
-
-    /**
-     * Below method will be used to get the complex type keys array based
-     * on row id for all the complex type dimension selected in query
-     *
-     * @param rowId row number
-     * @return complex type key array for all the complex dimension selected in query
-     */
-    protected byte[][] getComplexTypeKeyArray(int rowId) {
-        byte[][] complexTypeData = new byte[complexParentBlockIndexes.length][];
-        for (int i = 0; i < complexTypeData.length; i++) {
-            GenericQueryType genericQueryType =
-                    complexParentIndexToQueryMap.get(complexParentBlockIndexes[i]);
-            ByteArrayOutputStream byteStream = new ByteArrayOutputStream();
-            DataOutputStream dataOutput = new DataOutputStream(byteStream);
-            try {
-                genericQueryType
-                        .parseBlocksAndReturnComplexColumnByteArray(dimRawColumnChunks, rowId, pageCounter,
-                                dataOutput);
-                complexTypeData[i] = byteStream.toByteArray();
-            } catch (IOException e) {
-                LOGGER.error(e);
-            } finally {
-                CarbonUtil.closeStreams(dataOutput);
-                CarbonUtil.closeStreams(byteStream);
-            }
-        }
-        return complexTypeData;
-    }
-    public GenericQueryType getChildProjectionQueryType(GenericQueryType parentQueryType ,
-                                                        String childProjection) {
-        int childLength = parentQueryType.getChildern().size();
-        for (int i = 0; i < childLength; i++) {
-            GenericQueryType childQueryType = parentQueryType.getChildern().get(i);
-            if (childProjection.equalsIgnoreCase(childQueryType.getName())) {
-                return childQueryType;
-            } else if (childQueryType.getChildern() != null &&
-                    childQueryType.getChildern().size() > 0) {
-                GenericQueryType found = getChildProjectionQueryType(childQueryType ,
-                        childProjection);
-                if (found != null) {
-                    return found;
-                }
-
-            }
-        }
-
-        return null;
-    }
-
-    /**
-     * Get byte array for projected dimensions
-     * @param rowId
-     * @param childProjection
-     * @param parentblockIndex
-     * @return byte[]
-     */
-    protected byte[] getComplexTypeKeyArrayForDimension(int rowId , String childProjection ,
-                                                        int parentblockIndex) {
-        GenericQueryType genericQueryType =
-                complexParentIndexToQueryMap.get(parentblockIndex) ;
-
-        GenericQueryType projectedQueryType = getChildProjectionQueryType(genericQueryType ,
-                childProjection);
-        ByteArrayOutputStream byteStream = new ByteArrayOutputStream();
-        DataOutputStream dataOutput = new DataOutputStream(byteStream);
-        try {
-            projectedQueryType
-                    .parseBlocksAndReturnComplexColumnByteArray(dimRawColumnChunks, rowId, pageCounter,
-                            dataOutput);
-=======
   private static final LogService LOGGER =
-      LogServiceFactory.getLogService(AbstractScannedResult.class.getName());
+          LogServiceFactory.getLogService(AbstractScannedResult.class.getName());
   /**
    * current row number
    */
@@ -717,8 +208,8 @@
     int offset = 0;
     for (int i = 0; i < this.dictionaryColumnBlockIndexes.length; i++) {
       offset += dimensionDataChunks[dictionaryColumnBlockIndexes[i]][pageCounter]
-          .fillChunkData(completeKey, offset, rowId,
-              columnGroupKeyStructureInfo.get(dictionaryColumnBlockIndexes[i]));
+              .fillChunkData(completeKey, offset, rowId,
+                      columnGroupKeyStructureInfo.get(dictionaryColumnBlockIndexes[i]));
     }
     rowCounter++;
     return completeKey;
@@ -736,8 +227,8 @@
     int column = 0;
     for (int i = 0; i < this.dictionaryColumnBlockIndexes.length; i++) {
       column = dimensionDataChunks[dictionaryColumnBlockIndexes[i]][pageCounter]
-          .fillConvertedChunkData(rowId, column, completeKey,
-              columnGroupKeyStructureInfo.get(dictionaryColumnBlockIndexes[i]));
+              .fillConvertedChunkData(rowId, column, completeKey,
+                      columnGroupKeyStructureInfo.get(dictionaryColumnBlockIndexes[i]));
     }
     rowCounter++;
     return completeKey;
@@ -750,8 +241,8 @@
     int column = 0;
     for (int i = 0; i < this.dictionaryColumnBlockIndexes.length; i++) {
       column = dimensionDataChunks[dictionaryColumnBlockIndexes[i]][pageCounter]
-          .fillConvertedChunkData(vectorInfo, column,
-              columnGroupKeyStructureInfo.get(dictionaryColumnBlockIndexes[i]));
+              .fillConvertedChunkData(vectorInfo, column,
+                      columnGroupKeyStructureInfo.get(dictionaryColumnBlockIndexes[i]));
     }
   }
 
@@ -762,8 +253,8 @@
     int column = 0;
     for (int i = 0; i < this.noDictionaryColumnBlockIndexes.length; i++) {
       column = dimensionDataChunks[noDictionaryColumnBlockIndexes[i]][pageCounter]
-          .fillConvertedChunkData(vectorInfo, column,
-              columnGroupKeyStructureInfo.get(noDictionaryColumnBlockIndexes[i]));
+              .fillConvertedChunkData(vectorInfo, column,
+                      columnGroupKeyStructureInfo.get(noDictionaryColumnBlockIndexes[i]));
     }
   }
 
@@ -773,7 +264,7 @@
   public void fillColumnarMeasureBatch(ColumnVectorInfo[] vectorInfo, int[] measuresOrdinal) {
     for (int i = 0; i < measuresOrdinal.length; i++) {
       vectorInfo[i].measureVectorFiller
-          .fillMeasureVector(measureDataChunks[measuresOrdinal[i]][pageCounter], vectorInfo[i]);
+              .fillMeasureVector(measureDataChunks[measuresOrdinal[i]][pageCounter], vectorInfo[i]);
     }
   }
 
@@ -788,81 +279,43 @@
         DataOutputStream dataOutput = new DataOutputStream(byteStream);
         try {
           vectorInfos[i].genericQueryType
-              .parseBlocksAndReturnComplexColumnByteArray(dimRawColumnChunks,
-                  rowMapping == null ? j : rowMapping[pageCounter][j], pageCounter, dataOutput);
+                  .parseBlocksAndReturnComplexColumnByteArray(dimRawColumnChunks,
+                          rowMapping == null ? j : rowMapping[pageCounter][j], pageCounter, dataOutput);
           Object data = vectorInfos[i].genericQueryType
-              .getDataBasedOnDataTypeFromSurrogates(ByteBuffer.wrap(byteStream.toByteArray()));
+                  .getDataBasedOnDataTypeFromSurrogates(ByteBuffer.wrap(byteStream.toByteArray()));
           vector.putObject(vectorOffset++, data);
->>>>>>> da549c2b
         } catch (IOException e) {
-            LOGGER.error(e);
+          LOGGER.error(e);
         } finally {
-            CarbonUtil.closeStreams(dataOutput);
-            CarbonUtil.closeStreams(byteStream);
+          CarbonUtil.closeStreams(dataOutput);
+          CarbonUtil.closeStreams(byteStream);
         }
-
-        return byteStream.toByteArray();
-
-    }
-
-    /**
-     * @return return the total number of row after scanning
-     */
-    public int numberOfOutputRows() {
-        return this.totalNumberOfRows;
-    }
-
-    /**
-     * to check whether any more row is present in the result
-     *
-     * @return
-     */
-    public boolean hasNext() {
-        if (pageCounter < numberOfRows.length && rowCounter < this.numberOfRows[pageCounter]) {
-            return true;
-        } else if (pageCounter < numberOfRows.length) {
-            pageCounter++;
-            fillDataChunks();
-            rowCounter = 0;
-            currentRow = -1;
-            if (null != deletedRecordMap) {
-                currentDeleteDeltaVo = deletedRecordMap.get(blockletNumber + "_" + pageCounter);
-            }
-            return hasNext();
+      }
+    }
+  }
+
+  /**
+   * Fill the column data to vector
+   */
+  public void fillColumnarImplicitBatch(ColumnVectorInfo[] vectorInfo) {
+    for (int i = 0; i < vectorInfo.length; i++) {
+      ColumnVectorInfo columnVectorInfo = vectorInfo[i];
+      CarbonColumnVector vector = columnVectorInfo.vector;
+      int offset = columnVectorInfo.offset;
+      int vectorOffset = columnVectorInfo.vectorOffset;
+      int len = offset + columnVectorInfo.size;
+      for (int j = offset; j < len; j++) {
+        // Considering only String case now as we support only
+        String data = getBlockletId();
+        if (CarbonCommonConstants.CARBON_IMPLICIT_COLUMN_TUPLEID
+                .equals(columnVectorInfo.dimension.getColumnName())) {
+          data = data + CarbonCommonConstants.FILE_SEPARATOR + pageCounter
+                  + CarbonCommonConstants.FILE_SEPARATOR + (rowMapping == null ?
+                  j :
+                  rowMapping[pageCounter][j]);
         }
-        return false;
-    }
-
-    /**
-     * Below method will be used to free the occupied memory
-     */
-    public void freeMemory() {
-        // first free the dimension chunks
-        if (null != dimensionDataChunks) {
-            for (int i = 0; i < dimensionDataChunks.length; i++) {
-                if (null != dimensionDataChunks[i]) {
-                    for (int j = 0; j < dimensionDataChunks[i].length; j++) {
-                        if (null != dimensionDataChunks[i][j]) {
-                            dimensionDataChunks[i][j].freeMemory();
-                        }
-                    }
-                }
-            }
-        }
-<<<<<<< HEAD
-        // free the measure data chunks
-        if (null != measureDataChunks) {
-            for (int i = 0; i < measureDataChunks.length; i++) {
-                if (null != measureDataChunks[i]) {
-                    for (int j = 0; j < measureDataChunks[i].length; j++) {
-                        if (null != measureDataChunks[i][j]) {
-                            measureDataChunks[i][j].freeMemory();
-                        }
-                    }
-                }
-=======
         vector.putBytes(vectorOffset++,
-            data.getBytes(Charset.forName(CarbonCommonConstants.DEFAULT_CHARSET)));
+                data.getBytes(Charset.forName(CarbonCommonConstants.DEFAULT_CHARSET)));
       }
     }
   }
@@ -899,14 +352,14 @@
     for (int i = 0; i < dimensionDataChunks.length; i++) {
       if (dimensionDataChunks[i][pageCounter] == null && dimRawColumnChunks[i] != null) {
         dimensionDataChunks[i][pageCounter] =
-            dimRawColumnChunks[i].convertToDimColDataChunkWithOutCache(pageCounter);
+                dimRawColumnChunks[i].convertToDimColDataChunkWithOutCache(pageCounter);
       }
     }
 
     for (int i = 0; i < measureDataChunks.length; i++) {
       if (measureDataChunks[i][pageCounter] == null && msrRawColumnChunks[i] != null) {
         measureDataChunks[i][pageCounter] =
-            msrRawColumnChunks[i].convertToColumnPageWithOutCache(pageCounter);
+                msrRawColumnChunks[i].convertToColumnPageWithOutCache(pageCounter);
       }
     }
   }
@@ -975,7 +428,7 @@
     int position = 0;
     for (int i = 0; i < this.noDictionaryColumnBlockIndexes.length; i++) {
       noDictionaryColumnsKeys[position++] =
-          dimensionDataChunks[noDictionaryColumnBlockIndexes[i]][pageCounter].getChunkData(rowId);
+              dimensionDataChunks[noDictionaryColumnBlockIndexes[i]][pageCounter].getChunkData(rowId);
     }
     return noDictionaryColumnsKeys;
   }
@@ -992,8 +445,8 @@
     int position = 0;
     for (int i = 0; i < this.noDictionaryColumnBlockIndexes.length; i++) {
       noDictionaryColumnsKeys[position++] = new String(
-          dimensionDataChunks[noDictionaryColumnBlockIndexes[i]][pageCounter].getChunkData(rowId),
-          Charset.forName(CarbonCommonConstants.DEFAULT_CHARSET));
+              dimensionDataChunks[noDictionaryColumnBlockIndexes[i]][pageCounter].getChunkData(rowId),
+              Charset.forName(CarbonCommonConstants.DEFAULT_CHARSET));
     }
     return noDictionaryColumnsKeys;
   }
@@ -1043,13 +496,13 @@
     byte[][] complexTypeData = new byte[complexParentBlockIndexes.length][];
     for (int i = 0; i < complexTypeData.length; i++) {
       GenericQueryType genericQueryType =
-          complexParentIndexToQueryMap.get(complexParentBlockIndexes[i]);
+              complexParentIndexToQueryMap.get(complexParentBlockIndexes[i]);
       ByteArrayOutputStream byteStream = new ByteArrayOutputStream();
       DataOutputStream dataOutput = new DataOutputStream(byteStream);
       try {
         genericQueryType
-            .parseBlocksAndReturnComplexColumnByteArray(dimRawColumnChunks, rowId, pageCounter,
-                dataOutput);
+                .parseBlocksAndReturnComplexColumnByteArray(dimRawColumnChunks, rowId, pageCounter,
+                        dataOutput);
         complexTypeData[i] = byteStream.toByteArray();
       } catch (IOException e) {
         LOGGER.error(e);
@@ -1059,6 +512,57 @@
       }
     }
     return complexTypeData;
+  }
+  public GenericQueryType getChildProjectionQueryType(GenericQueryType parentQueryType ,
+                                                      String childProjection) {
+    int childLength = parentQueryType.getChildern().size();
+    for (int i = 0; i < childLength; i++) {
+      GenericQueryType childQueryType = parentQueryType.getChildern().get(i);
+      if (childProjection.equalsIgnoreCase(childQueryType.getName())) {
+        return childQueryType;
+      } else if (childQueryType.getChildern() != null &&
+              childQueryType.getChildern().size() > 0) {
+        GenericQueryType found = getChildProjectionQueryType(childQueryType ,
+                childProjection);
+        if (found != null) {
+          return found;
+        }
+
+      }
+    }
+
+    return null;
+  }
+
+  /**
+   * Get byte array for projected dimensions
+   * @param rowId
+   * @param childProjection
+   * @param parentblockIndex
+   * @return byte[]
+   */
+  protected byte[] getComplexTypeKeyArrayForDimension(int rowId , String childProjection ,
+                                                      int parentblockIndex) {
+    GenericQueryType genericQueryType =
+            complexParentIndexToQueryMap.get(parentblockIndex) ;
+
+    GenericQueryType projectedQueryType = getChildProjectionQueryType(genericQueryType ,
+            childProjection);
+    ByteArrayOutputStream byteStream = new ByteArrayOutputStream();
+    DataOutputStream dataOutput = new DataOutputStream(byteStream);
+    try {
+      projectedQueryType
+              .parseBlocksAndReturnComplexColumnByteArray(dimRawColumnChunks, rowId, pageCounter,
+                      dataOutput);
+    } catch (IOException e) {
+      LOGGER.error(e);
+    } finally {
+      CarbonUtil.closeStreams(dataOutput);
+      CarbonUtil.closeStreams(byteStream);
+    }
+
+    return byteStream.toByteArray();
+
   }
 
   /**
@@ -1100,143 +604,149 @@
           for (int j = 0; j < dimensionDataChunks[i].length; j++) {
             if (null != dimensionDataChunks[i][j]) {
               dimensionDataChunks[i][j].freeMemory();
->>>>>>> da549c2b
             }
+          }
         }
-        // free the raw chunks
-        if (null != dimRawColumnChunks) {
-            for (int i = 0; i < dimRawColumnChunks.length; i++) {
-                if (null != dimRawColumnChunks[i]) {
-                    dimRawColumnChunks[i].freeMemory();
-                }
+      }
+    }
+    // free the measure data chunks
+    if (null != measureDataChunks) {
+      for (int i = 0; i < measureDataChunks.length; i++) {
+        if (null != measureDataChunks[i]) {
+          for (int j = 0; j < measureDataChunks[i].length; j++) {
+            if (null != measureDataChunks[i][j]) {
+              measureDataChunks[i][j].freeMemory();
             }
+          }
         }
-    }
-<<<<<<< HEAD
-
-    /**
-     * As this class will be a flyweight object so
-     * for one block all the blocklet scanning will use same result object
-     * in that case we need to reset the counter to zero so
-     * for new result it will give the result from zero
-     */
-    public void reset() {
-        rowCounter = 0;
-        currentRow = -1;
-        pageCounter = 0;
-    }
-
-    /**
-     * @param numberOfRows set total of number rows valid after scanning
-     */
-    public void setNumberOfRows(int[] numberOfRows) {
-        this.numberOfRows = numberOfRows;
-
-        for (int count : numberOfRows) {
-            totalNumberOfRows += count;
-        }
-    }
-
-    /**
-     * After applying filter it will return the  bit set with the valid row indexes
-     * so below method will be used to set the row indexes
-     *
-     * @param indexes
-     */
-    public void setIndexes(int[][] indexes) {
-        this.rowMapping = indexes;
-    }
-
-    public int getRowCounter() {
-        return rowCounter;
-    }
-
-    /**
-     * will return the current valid row id
-     *
-     * @return valid row id
-     */
-    public abstract int getCurrentRowId();
-
-    /**
-     * @return dictionary key array for all the dictionary dimension
-     * selected in query
-     */
-    public abstract byte[] getDictionaryKeyArray();
-
-    /**
-     * @return dictionary key array for all the dictionary dimension in integer array forat
-     * selected in query
-     */
-    public abstract int[] getDictionaryKeyIntegerArray();
-
-    /**
-     * Below method will be used to get the complex type key array
-     *
-     * @return complex type key array
-     */
-    public abstract byte[][] getComplexTypeKeyArray();
-
-    public abstract byte[] getComplexTypeKeyArrayForDimension(String projectedDimension ,
-                                                              int parentblockIndex);
-
-    /**
-     * Below method will be used to get the no dictionary key
-     * array for all the no dictionary dimension selected in query
-     *
-     * @return no dictionary key array for all the no dictionary dimension
-     */
-    public abstract byte[][] getNoDictionaryKeyArray();
-
-    /**
-     * Below method will be used to get the no dictionary key
-     * array in string array format for all the no dictionary dimension selected in query
-     *
-     * @return no dictionary key array for all the no dictionary dimension
-     */
-    public abstract String[] getNoDictionaryKeyStringArray();
-
-    /**
-     * Mark the filtered rows in columnar batch. These rows will not be added to vector batches later.
-     * @param columnarBatch
-     * @param startRow
-     * @param size
-     * @param vectorOffset
-     */
-    public int markFilteredRows(CarbonColumnarBatch columnarBatch, int startRow, int size,
-                                int vectorOffset) {
-        int rowsFiltered = 0;
-        if (currentDeleteDeltaVo != null) {
-            int len = startRow + size;
-            for (int i = startRow; i < len; i++) {
-                int rowId = rowMapping != null ? rowMapping[pageCounter][i] : i;
-                if (currentDeleteDeltaVo.containsRow(rowId)) {
-                    columnarBatch.markFiltered(vectorOffset);
-                    rowsFiltered++;
-                }
-                vectorOffset++;
-            }
-=======
+      }
+    }
     // free the raw chunks
     if (null != dimRawColumnChunks) {
       for (int i = 0; i < dimRawColumnChunks.length; i++) {
         if (null != dimRawColumnChunks[i]) {
           dimRawColumnChunks[i].freeMemory();
->>>>>>> da549c2b
         }
-        return rowsFiltered;
-    }
-
-    /**
-     * Below method will be used to check row got deleted
-     *
-     * @param rowId
-     * @return is present in deleted row
-     */
-    public boolean containsDeletedRow(int rowId) {
-        if (null != currentDeleteDeltaVo) {
-            return currentDeleteDeltaVo.containsRow(rowId);
+      }
+    }
+  }
+
+  /**
+   * As this class will be a flyweight object so
+   * for one block all the blocklet scanning will use same result object
+   * in that case we need to reset the counter to zero so
+   * for new result it will give the result from zero
+   */
+  public void reset() {
+    rowCounter = 0;
+    currentRow = -1;
+    pageCounter = 0;
+  }
+
+  /**
+   * @param numberOfRows set total of number rows valid after scanning
+   */
+  public void setNumberOfRows(int[] numberOfRows) {
+    this.numberOfRows = numberOfRows;
+
+    for (int count : numberOfRows) {
+      totalNumberOfRows += count;
+    }
+  }
+
+  /**
+   * After applying filter it will return the  bit set with the valid row indexes
+   * so below method will be used to set the row indexes
+   *
+   * @param indexes
+   */
+  public void setIndexes(int[][] indexes) {
+    this.rowMapping = indexes;
+  }
+
+  public int getRowCounter() {
+    return rowCounter;
+  }
+
+  /**
+   * will return the current valid row id
+   *
+   * @return valid row id
+   */
+  public abstract int getCurrentRowId();
+
+  /**
+   * @return dictionary key array for all the dictionary dimension
+   * selected in query
+   */
+  public abstract byte[] getDictionaryKeyArray();
+
+  /**
+   * @return dictionary key array for all the dictionary dimension in integer array forat
+   * selected in query
+   */
+  public abstract int[] getDictionaryKeyIntegerArray();
+
+  /**
+   * Below method will be used to get the complex type key array
+   *
+   * @return complex type key array
+   */
+  public abstract byte[][] getComplexTypeKeyArray();
+
+  public abstract byte[] getComplexTypeKeyArrayForDimension(String projectedDimension ,
+                                                            int parentblockIndex);
+
+  /**
+   * Below method will be used to get the no dictionary key
+   * array for all the no dictionary dimension selected in query
+   *
+   * @return no dictionary key array for all the no dictionary dimension
+   */
+  public abstract byte[][] getNoDictionaryKeyArray();
+
+  /**
+   * Below method will be used to get the no dictionary key
+   * array in string array format for all the no dictionary dimension selected in query
+   *
+   * @return no dictionary key array for all the no dictionary dimension
+   */
+  public abstract String[] getNoDictionaryKeyStringArray();
+
+  /**
+   * Mark the filtered rows in columnar batch. These rows will not be added to vector batches later.
+   * @param columnarBatch
+   * @param startRow
+   * @param size
+   * @param vectorOffset
+   */
+  public int markFilteredRows(CarbonColumnarBatch columnarBatch, int startRow, int size,
+                              int vectorOffset) {
+    int rowsFiltered = 0;
+    if (currentDeleteDeltaVo != null) {
+      int len = startRow + size;
+      for (int i = startRow; i < len; i++) {
+        int rowId = rowMapping != null ? rowMapping[pageCounter][i] : i;
+        if (currentDeleteDeltaVo.containsRow(rowId)) {
+          columnarBatch.markFiltered(vectorOffset);
+          rowsFiltered++;
         }
-        return false;
-    }
+        vectorOffset++;
+      }
+    }
+    return rowsFiltered;
+  }
+
+  /**
+   * Below method will be used to check row got deleted
+   *
+   * @param rowId
+   * @return is present in deleted row
+   */
+  public boolean containsDeletedRow(int rowId) {
+    if (null != currentDeleteDeltaVo) {
+      return currentDeleteDeltaVo.containsRow(rowId);
+    }
+    return false;
+  }
 }