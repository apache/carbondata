--- conflicted
+++ resolved
@@ -81,24 +81,6 @@
 
   }
 
-<<<<<<< HEAD
-  @Override public void getAllPrimitiveChildren(List<GenericQueryType> primitiveChild) {
-
-  }
-
-  @Override public void setSurrogateIndex(int surrIndex) {
-  }
-
-  @Override public int getBlockIndex() {
-    return blockIndex;
-  }
-
-  @Override public void setBlockIndex(int blockIndex) {
-    this.blockIndex = blockIndex;
-  }
-
-=======
->>>>>>> bc5a061e
   @Override public int getColsCount() {
     return 1;
   }
@@ -112,39 +94,8 @@
     dataOutputStream.write(currentVal);
   }
 
-<<<<<<< HEAD
-  @Override public void setKeySize(int[] keyBlockSize) {
-    this.keySize = keyBlockSize[this.blockIndex];
-  }
-
-  @Override public void parseAndGetResultBytes(ByteBuffer complexData, DataOutputStream dataOutput)
-      throws IOException {
-  }
-
-  @Override public void fillRequiredBlockData(BlocksChunkHolder blockChunkHolder) {
-=======
-  @Override public DataType getSchemaType() {
-    switch (dataType) {
-      case INT:
-        return IntegerType$.MODULE$;
-      case DOUBLE:
-        return DoubleType$.MODULE$;
-      case LONG:
-        return LongType$.MODULE$;
-      case BOOLEAN:
-        return BooleanType$.MODULE$;
-      case TIMESTAMP:
-        return TimestampType$.MODULE$;
-      case DATE:
-        return DateType$.MODULE$;
-      default:
-        return IntegerType$.MODULE$;
-    }
-  }
-
   @Override public void fillRequiredBlockData(BlocksChunkHolder blockChunkHolder)
       throws IOException {
->>>>>>> bc5a061e
     readBlockDataChunk(blockChunkHolder);
   }
 
