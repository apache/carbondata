/*
 * Licensed to the Apache Software Foundation (ASF) under one
 * or more contributor license agreements.  See the NOTICE file
 * distributed with this work for additional information
 * regarding copyright ownership.  The ASF licenses this file
 * to you under the Apache License, Version 2.0 (the
 * "License"); you may not use this file except in compliance
 * with the License.  You may obtain a copy of the License at
 *
 *    http://www.apache.org/licenses/LICENSE-2.0
 *
 * Unless required by applicable law or agreed to in writing,
 * software distributed under the License is distributed on an
 * "AS IS" BASIS, WITHOUT WARRANTIES OR CONDITIONS OF ANY
 * KIND, either express or implied.  See the License for the
 * specific language governing permissions and limitations
 * under the License.
 */
package org.carbondata.query.filter.executer;

import java.util.BitSet;
import java.util.List;

import org.carbondata.core.carbon.datastore.chunk.DimensionColumnDataChunk;
import org.carbondata.core.carbon.datastore.chunk.impl.FixedLengthDimensionDataChunk;
import org.carbondata.core.carbon.datastore.chunk.impl.VariableLengthDimensionDataChunk;
import org.carbondata.core.keygenerator.KeyGenerator;
import org.carbondata.core.util.ByteUtil;
import org.carbondata.core.util.CarbonUtil;
import org.carbondata.query.carbon.processor.BlocksChunkHolder;
import org.carbondata.query.evaluators.DimColumnExecuterFilterInfo;
import org.carbondata.query.filter.resolver.resolverinfo.DimColumnResolvedFilterInfo;
import org.carbondata.query.filters.measurefilter.util.FilterUtil;

public class ExcludeFilterExecuterImpl implements FilterExecuter {

  DimColumnResolvedFilterInfo dimColEvaluatorInfo;
  DimColumnExecuterFilterInfo dimColumnExecuterInfo;

  public ExcludeFilterExecuterImpl(DimColumnResolvedFilterInfo dimColEvaluatorInfo) {
    this.dimColEvaluatorInfo = dimColEvaluatorInfo;
  }

  public ExcludeFilterExecuterImpl(DimColumnResolvedFilterInfo dimColEvaluatorInfo,
      KeyGenerator blockKeyGenerator) {
    this(dimColEvaluatorInfo);
    dimColumnExecuterInfo = new DimColumnExecuterFilterInfo();
    FilterUtil.prepareKeysFromSurrogates(dimColEvaluatorInfo.getFilterValues(), blockKeyGenerator,
        dimColEvaluatorInfo.getDimension(), dimColumnExecuterInfo);
  }

  @Override public BitSet applyFilter(BlocksChunkHolder blockChunkHolder) {
    if (null == blockChunkHolder.getDimensionDataChunk()[dimColEvaluatorInfo.getColumnIndex()]) {
      blockChunkHolder.getDataBlock().getDimensionChunk(blockChunkHolder.getFileReader(),
          dimColEvaluatorInfo.getColumnIndex());
    }
    if (null == blockChunkHolder.getDimensionDataChunk()[dimColEvaluatorInfo.getColumnIndex()]) {
      blockChunkHolder.getDimensionDataChunk()[dimColEvaluatorInfo.getColumnIndex()] =
          blockChunkHolder.getDataBlock().getDimensionChunk(blockChunkHolder.getFileReader(),
              dimColEvaluatorInfo.getColumnIndex());
    }
    return getFilteredIndexes(
        blockChunkHolder.getDimensionDataChunk()[dimColEvaluatorInfo.getColumnIndex()],
        blockChunkHolder.getDataBlock().nodeSize());
  }

  private BitSet getFilteredIndexes(DimensionColumnDataChunk dimColumnDataChunk, int numerOfRows) {
    // For high cardinality dimensions.
    if (dimColumnDataChunk.getAttributes().isNoDictionary()
        && dimColumnDataChunk instanceof VariableLengthDimensionDataChunk) {
      return setDirectKeyFilterIndexToBitSet((VariableLengthDimensionDataChunk) dimColumnDataChunk,
          numerOfRows);
    }
    if (null != dimColumnDataChunk.getAttributes().getInvertedIndexes()
        && dimColumnDataChunk instanceof FixedLengthDimensionDataChunk) {
      return setFilterdIndexToBitSetWithColumnIndex(
          (FixedLengthDimensionDataChunk) dimColumnDataChunk, numerOfRows);
    }
    return setFilterdIndexToBitSet((FixedLengthDimensionDataChunk) dimColumnDataChunk, numerOfRows);
  }

  private BitSet setDirectKeyFilterIndexToBitSet(
      VariableLengthDimensionDataChunk dimColumnDataChunk, int numerOfRows) {
    BitSet bitSet = new BitSet(numerOfRows);
    bitSet.flip(0, numerOfRows);
    List<byte[]> listOfColumnarKeyBlockDataForNoDictionaryVal =
        dimColumnDataChunk.getCompleteDataChunk();
    byte[][] filterValues = dimColumnExecuterInfo.getFilterKeys();
    int[] columnIndexArray = dimColumnDataChunk.getAttributes().getInvertedIndexes();
    int[] columnReverseIndexArray = dimColumnDataChunk.getAttributes().getInvertedIndexesReverse();
    for (int i = 0; i < filterValues.length; i++) {
      byte[] filterVal = filterValues[i];
      if (null != listOfColumnarKeyBlockDataForNoDictionaryVal) {

        if (null != columnReverseIndexArray) {
          for (int index : columnIndexArray) {
            byte[] noDictionaryVal =
                listOfColumnarKeyBlockDataForNoDictionaryVal.get(columnReverseIndexArray[index]);
            if (ByteUtil.UnsafeComparer.INSTANCE.compareTo(filterVal, noDictionaryVal) == 0) {
              bitSet.flip(index);
            }
          }
        } else if (null != columnIndexArray) {

          for (int index : columnIndexArray) {
            byte[] noDictionaryVal =
                listOfColumnarKeyBlockDataForNoDictionaryVal.get(columnIndexArray[index]);
            if (ByteUtil.UnsafeComparer.INSTANCE.compareTo(filterVal, noDictionaryVal) == 0) {
              bitSet.flip(index);
            }
          }
        } else {
          for (int index = 0;
               index < listOfColumnarKeyBlockDataForNoDictionaryVal.size(); index++) {
            if (ByteUtil.UnsafeComparer.INSTANCE
                .compareTo(filterVal, listOfColumnarKeyBlockDataForNoDictionaryVal.get(index))
                == 0) {
              bitSet.flip(index);
            }
          }

        }

      }
    }
    return bitSet;

  }

  private BitSet setFilterdIndexToBitSetWithColumnIndex(
      FixedLengthDimensionDataChunk dimColumnDataChunk, int numerOfRows) {
    int[] columnIndex = dimColumnDataChunk.getAttributes().getInvertedIndexes();
    int startKey = 0;
    int last = 0;
    int startIndex = 0;
    BitSet bitSet = new BitSet(numerOfRows);
    bitSet.flip(0, numerOfRows);
    byte[][] filterValues = dimColumnExecuterInfo.getFilterKeys();
    for (int i = 0; i < filterValues.length; i++) {
      startKey = CarbonUtil
          .getFirstIndexUsingBinarySearch(dimColumnDataChunk, startIndex, numerOfRows - 1,
              filterValues[i]);
      if (startKey < 0) {
        continue;
      }
      bitSet.flip(columnIndex[startKey]);
      last = startKey;
      for (int j = startKey + 1; j < numerOfRows; j++) {
        if (ByteUtil.UnsafeComparer.INSTANCE
            .compareTo(dimColumnDataChunk.getCompleteDataChunk(), j * filterValues[i].length,
                filterValues[i].length, filterValues[i], 0, filterValues[i].length) == 0) {
          bitSet.flip(columnIndex[j]);
          last++;
        } else {
          break;
        }
      }
      startIndex = last;
      if (startIndex >= numerOfRows) {
        break;
      }
    }
    return bitSet;
  }

  private BitSet setFilterdIndexToBitSet(FixedLengthDimensionDataChunk dimColumnDataChunk,
      int numerOfRows) {
    BitSet bitSet = new BitSet(numerOfRows);
<<<<<<< HEAD
    if (dimColumnDataChunk instanceof FixedLengthDimensionDataChunk) {
      FixedLengthDimensionDataChunk fixedChunk = (FixedLengthDimensionDataChunk) dimColumnDataChunk;
      int start = 0;
      bitSet.flip(0, numerOfRows);
      byte[][] filterValues = dimColumnExecuterInfo.getFilterKeys();
      for (int k = 0; k < filterValues.length; k++) {
        for (int j = start + 1; j < numerOfRows; j++) {
          if (ByteUtil.UnsafeComparer.INSTANCE
              .compareTo(fixedChunk.getCompleteDataChunk(), j * filterValues[k].length,
                  filterValues[k].length, filterValues[k], 0, filterValues[k].length) == 0) {
            bitSet.flip(j);
          }
=======
    int startKey = 0;
    int last = 0;
    bitSet.flip(0, numerOfRows);
    int startIndex = 0;
    byte[][] filterValues = dimColumnExecuterInfo.getFilterKeys();
    for (int k = 0; k < filterValues.length; k++) {
      startKey = CarbonUtil
          .getFirstIndexUsingBinarySearch(dimColumnDataChunk, startIndex, numerOfRows - 1,
              filterValues[k]);
      if (startKey < 0) {
        continue;
      }
      bitSet.flip(startKey);
      last = startKey;
      for (int j = startKey + 1; j < numerOfRows; j++) {
        if (ByteUtil.UnsafeComparer.INSTANCE
            .compareTo(dimColumnDataChunk.getCompleteDataChunk(), j * filterValues[k].length,
                filterValues[k].length, filterValues[k], 0, filterValues[k].length) == 0) {
          bitSet.flip(j);
          last++;
        } else {
          break;
>>>>>>> a743b771
        }
      }
    }
    return bitSet;
  }

  @Override public BitSet isScanRequired(byte[][] blockMaxValue, byte[][] blockMinValue) {
    BitSet bitSet = new BitSet(1);
    bitSet.flip(0, 1);
    return bitSet;
  }
}<|MERGE_RESOLUTION|>--- conflicted
+++ resolved
@@ -166,7 +166,6 @@
   private BitSet setFilterdIndexToBitSet(FixedLengthDimensionDataChunk dimColumnDataChunk,
       int numerOfRows) {
     BitSet bitSet = new BitSet(numerOfRows);
-<<<<<<< HEAD
     if (dimColumnDataChunk instanceof FixedLengthDimensionDataChunk) {
       FixedLengthDimensionDataChunk fixedChunk = (FixedLengthDimensionDataChunk) dimColumnDataChunk;
       int start = 0;
@@ -179,30 +178,6 @@
                   filterValues[k].length, filterValues[k], 0, filterValues[k].length) == 0) {
             bitSet.flip(j);
           }
-=======
-    int startKey = 0;
-    int last = 0;
-    bitSet.flip(0, numerOfRows);
-    int startIndex = 0;
-    byte[][] filterValues = dimColumnExecuterInfo.getFilterKeys();
-    for (int k = 0; k < filterValues.length; k++) {
-      startKey = CarbonUtil
-          .getFirstIndexUsingBinarySearch(dimColumnDataChunk, startIndex, numerOfRows - 1,
-              filterValues[k]);
-      if (startKey < 0) {
-        continue;
-      }
-      bitSet.flip(startKey);
-      last = startKey;
-      for (int j = startKey + 1; j < numerOfRows; j++) {
-        if (ByteUtil.UnsafeComparer.INSTANCE
-            .compareTo(dimColumnDataChunk.getCompleteDataChunk(), j * filterValues[k].length,
-                filterValues[k].length, filterValues[k], 0, filterValues[k].length) == 0) {
-          bitSet.flip(j);
-          last++;
-        } else {
-          break;
->>>>>>> a743b771
         }
       }
     }
