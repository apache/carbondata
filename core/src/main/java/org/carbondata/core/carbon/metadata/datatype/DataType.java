/*
 * Licensed to the Apache Software Foundation (ASF) under one
 * or more contributor license agreements.  See the NOTICE file
 * distributed with this work for additional information
 * regarding copyright ownership.  The ASF licenses this file
 * to you under the Apache License, Version 2.0 (the
 * "License"); you may not use this file except in compliance
 * with the License.  You may obtain a copy of the License at
 *
 *    http://www.apache.org/licenses/LICENSE-2.0
 *
 * Unless required by applicable law or agreed to in writing,
 * software distributed under the License is distributed on an
 * "AS IS" BASIS, WITHOUT WARRANTIES OR CONDITIONS OF ANY
 * KIND, either express or implied.  See the License for the
 * specific language governing permissions and limitations
 * under the License.
 */

package org.carbondata.core.carbon.metadata.datatype;

public enum DataType {

<<<<<<< HEAD
  STRING(0),
  DATE(1),
  TIMESTAMP(2),
  BOOLEAN(1),
  INT(3),
  FLOAT(4),
  LONG(5),
  DOUBLE(6),
  NULL(7),
  DECIMAL(8),
  ARRAY(9),
  STRUCT(10);

  private int presedenceOrder;

  DataType(int value) {
    this.presedenceOrder = value;
  }

  public int getPresedenceOrder() {
    return presedenceOrder;
  }
=======
  STRING,
  INT,
  SHORT,
  LONG,
  DOUBLE,
  BOOLEAN,
  DECIMAL,
  TIMESTAMP,
  ARRAY,
  STRUCT,
  MAP;
>>>>>>> 6e943ff7
}<|MERGE_RESOLUTION|>--- conflicted
+++ resolved
@@ -21,11 +21,11 @@
 
 public enum DataType {
 
-<<<<<<< HEAD
   STRING(0),
   DATE(1),
   TIMESTAMP(2),
   BOOLEAN(1),
+  SHORT(2),
   INT(3),
   FLOAT(4),
   LONG(5),
@@ -44,17 +44,4 @@
   public int getPresedenceOrder() {
     return presedenceOrder;
   }
-=======
-  STRING,
-  INT,
-  SHORT,
-  LONG,
-  DOUBLE,
-  BOOLEAN,
-  DECIMAL,
-  TIMESTAMP,
-  ARRAY,
-  STRUCT,
-  MAP;
->>>>>>> 6e943ff7
 }