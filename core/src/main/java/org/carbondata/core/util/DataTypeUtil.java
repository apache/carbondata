/*
 * Licensed to the Apache Software Foundation (ASF) under one
 * or more contributor license agreements.  See the NOTICE file
 * distributed with this work for additional information
 * regarding copyright ownership.  The ASF licenses this file
 * to you under the Apache License, Version 2.0 (the
 * "License"); you may not use this file except in compliance
 * with the License.  You may obtain a copy of the License at
 *
 *    http://www.apache.org/licenses/LICENSE-2.0
 *
 * Unless required by applicable law or agreed to in writing,
 * software distributed under the License is distributed on an
 * "AS IS" BASIS, WITHOUT WARRANTIES OR CONDITIONS OF ANY
 * KIND, either express or implied.  See the License for the
 * specific language governing permissions and limitations
 * under the License.
 */

package org.carbondata.core.util;

import java.math.BigDecimal;
import java.math.BigInteger;
import java.math.RoundingMode;
import java.text.ParseException;
import java.text.SimpleDateFormat;
import java.util.Date;

import org.carbondata.common.logging.LogService;
import org.carbondata.common.logging.LogServiceFactory;
import org.carbondata.core.carbon.metadata.datatype.DataType;
import org.carbondata.core.carbon.metadata.schema.table.column.CarbonMeasure;
import org.carbondata.core.constants.CarbonCommonConstants;

import org.apache.commons.lang.NumberUtils;
import org.apache.spark.unsafe.types.UTF8String;

public final class DataTypeUtil {

  /**
   * LOGGER
   */
  private static final LogService LOGGER =
      LogServiceFactory.getLogService(DataTypeUtil.class.getName());

  /**
   * This method will convert a given value to its specific type
   *
   * @param msrValue
   * @param dataType
   * @param carbonMeasure
   * @return
   */
  public static Object getMeasureValueBasedOnDataType(String msrValue, DataType dataType,
      CarbonMeasure carbonMeasure) {
    switch (dataType) {
      case DECIMAL:
        BigDecimal bigDecimal =
            new BigDecimal(msrValue).setScale(carbonMeasure.getScale(), RoundingMode.HALF_UP);
        return normalizeDecimalValue(bigDecimal, carbonMeasure.getPrecision());
      case LONG:
        return Long.valueOf(msrValue);
      default:
        return Double.valueOf(msrValue);
    }
  }

  /**
   * This method will check the digits before dot with the max precision allowed
   *
   * @param bigDecimal
   * @param allowedPrecision precision configured by the user
   * @return
   */
  private static BigDecimal normalizeDecimalValue(BigDecimal bigDecimal, int allowedPrecision) {
    if (bigDecimal.precision() > allowedPrecision) {
      return null;
    }
    return bigDecimal;
  }

  /**
   * This method will return the type of measure based on its data type
   *
   * @param dataType
   * @return
   */
  public static char getAggType(DataType dataType) {
    switch (dataType) {
      case DECIMAL:
        return CarbonCommonConstants.BIG_DECIMAL_MEASURE;
      case LONG:
        return CarbonCommonConstants.BIG_INT_MEASURE;
      default:
        return CarbonCommonConstants.SUM_COUNT_VALUE_MEASURE;
    }
  }

  /**
   * This method will convert a big decimal value to bytes
   *
   * @param num
   * @return
   */
  public static byte[] bigDecimalToByte(BigDecimal num) {
    BigInteger sig = new BigInteger(num.unscaledValue().toString());
    int scale = num.scale();
    byte[] bscale = new byte[] { (byte) (scale) };
    byte[] buff = sig.toByteArray();
    byte[] completeArr = new byte[buff.length + bscale.length];
    System.arraycopy(bscale, 0, completeArr, 0, bscale.length);
    System.arraycopy(buff, 0, completeArr, bscale.length, buff.length);
    return completeArr;
  }

  /**
   * This method will convert a byte value back to big decimal value
   *
   * @param raw
   * @return
   */
  public static BigDecimal byteToBigDecimal(byte[] raw) {
    int scale = (raw[0] & 0xFF);
    byte[] unscale = new byte[raw.length - 1];
    System.arraycopy(raw, 1, unscale, 0, unscale.length);
    BigInteger sig = new BigInteger(unscale);
    return new BigDecimal(sig, scale);
  }

  /**
   * returns the SqlStatement.Type of corresponding string value
   *
   * @param dataTypeStr
   * @return return the SqlStatement.Type
   */
  public static DataType getDataType(String dataTypeStr) {
    DataType dataType = null;
    switch (dataTypeStr) {
      case "TIMESTAMP":
        dataType = DataType.TIMESTAMP;
        break;
      case "STRING":
        dataType = DataType.STRING;
        break;
      case "INT":
        dataType = DataType.INT;
        break;
      case "SHORT":
        dataType = DataType.SHORT;
        break;
      case "LONG":
        dataType = DataType.LONG;
        break;
      case "DOUBLE":
        dataType = DataType.DOUBLE;
        break;
      case "DECIMAL":
        dataType = DataType.DECIMAL;
        break;
      case "ARRAY":
        dataType = DataType.ARRAY;
        break;
      case "STRUCT":
        dataType = DataType.STRUCT;
        break;
      case "MAP":
      default:
        dataType = DataType.STRING;
    }
    return dataType;
  }

  /**
   * Below method will be used to basically to know whether the input data is valid string of
   * giving data type. If there is any non parseable string is present return false.
   */
  public static boolean isValidData(String data, DataType actualDataType) {
    if (null == data) {
      return false;
    }
    switch (actualDataType) {
      case INT:
      case LONG:
      case DOUBLE:
      case DECIMAL:
        return NumberUtils.isDigits(data);
      case TIMESTAMP:
        if (data.isEmpty()) {
          return false;
        }
        SimpleDateFormat parser = new SimpleDateFormat(CarbonProperties.getInstance()
            .getProperty(CarbonCommonConstants.CARBON_TIMESTAMP_FORMAT,
                CarbonCommonConstants.CARBON_TIMESTAMP_DEFAULT_FORMAT));
        try {
          parser.parse(data);
          return true;
        } catch (ParseException e) {
          return false;
        }
      default:
        return false;
    }
  }

  /**
   * Below method will be used to convert the data passed to its actual data
   * type
   *
   * @param data           data
   * @param actualDataType actual data type
   * @return actual data after conversion
   */
  public static Object getDataBasedOnDataType(String data, DataType actualDataType) {
    if (null == data) {
      return null;
    }
    try {
      switch (actualDataType) {
        case INT:
<<<<<<< HEAD
          if (data.isEmpty()) {
            return null;
          }
          return Integer.parseInt(data);
=======
        case SHORT:
        case LONG:
>>>>>>> 6e943ff7
        case DOUBLE:
          if (data.isEmpty()) {
            return null;
          }
          return Double.parseDouble(data);
        case LONG:
          if (data.isEmpty()) {
            return null;
          }
          return Long.parseLong(data);
        case TIMESTAMP:
          if (data.isEmpty()) {
            return null;
          }
          SimpleDateFormat parser = new SimpleDateFormat(CarbonProperties.getInstance()
              .getProperty(CarbonCommonConstants.CARBON_TIMESTAMP_FORMAT,
                  CarbonCommonConstants.CARBON_TIMESTAMP_DEFAULT_FORMAT));
          Date dateToStr = null;
          try {
            dateToStr = parser.parse(data);
            return dateToStr.getTime() * 1000;
          } catch (ParseException e) {
            LOGGER.error("Cannot convert" + data + " to Time/Long type value" + e.getMessage());
            return null;
          }
        case DECIMAL:
          if (data.isEmpty()) {
            return null;
          }
          BigDecimal javaDecVal = new BigDecimal(data);
          scala.math.BigDecimal scalaDecVal = new scala.math.BigDecimal(javaDecVal);
          org.apache.spark.sql.types.Decimal decConverter =
              new org.apache.spark.sql.types.Decimal();
          return decConverter.set(scalaDecVal);
        default:
          return UTF8String.fromString(data);
      }
    } catch (NumberFormatException ex) {
      LOGGER.error("Problem while converting data type" + data);
      return null;
    }

  }

  public static Object getMeasureDataBasedOnDataType(Object data, DataType dataType) {
    if (null == data) {
      return null;
    }
    try {
      switch (dataType) {
        case DOUBLE:
          return data;
        case LONG:
          return data;
        case DECIMAL:
          BigDecimal javaDecVal = new BigDecimal(data.toString());
          scala.math.BigDecimal scalaDecVal = new scala.math.BigDecimal(javaDecVal);
          org.apache.spark.sql.types.Decimal decConverter =
              new org.apache.spark.sql.types.Decimal();
          return decConverter.set(scalaDecVal);
        default:
          return data;
      }
    } catch (NumberFormatException ex) {
      LOGGER.error("Problem while converting data type" + data);
      return null;
    }

  }
}<|MERGE_RESOLUTION|>--- conflicted
+++ resolved
@@ -217,15 +217,15 @@
     try {
       switch (actualDataType) {
         case INT:
-<<<<<<< HEAD
           if (data.isEmpty()) {
             return null;
           }
           return Integer.parseInt(data);
-=======
         case SHORT:
-        case LONG:
->>>>>>> 6e943ff7
+          if (data.isEmpty()) {
+            return null;
+          }
+          return Short.parseShort(data);
         case DOUBLE:
           if (data.isEmpty()) {
             return null;
