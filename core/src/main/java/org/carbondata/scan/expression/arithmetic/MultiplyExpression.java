/*
 * Licensed to the Apache Software Foundation (ASF) under one
 * or more contributor license agreements.  See the NOTICE file
 * distributed with this work for additional information
 * regarding copyright ownership.  The ASF licenses this file
 * to you under the Apache License, Version 2.0 (the
 * "License"); you may not use this file except in compliance
 * with the License.  You may obtain a copy of the License at
 *
 *    http://www.apache.org/licenses/LICENSE-2.0
 *
 * Unless required by applicable law or agreed to in writing,
 * software distributed under the License is distributed on an
 * "AS IS" BASIS, WITHOUT WARRANTIES OR CONDITIONS OF ANY
 * KIND, either express or implied.  See the License for the
 * specific language governing permissions and limitations
 * under the License.
 */

package org.carbondata.scan.expression.arithmetic;

import org.carbondata.core.carbon.metadata.datatype.DataType;
import org.carbondata.scan.expression.Expression;
import org.carbondata.scan.expression.ExpressionResult;
import org.carbondata.scan.expression.exception.FilterIllegalMemberException;
import org.carbondata.scan.expression.exception.FilterUnsupportedException;
import org.carbondata.scan.filter.intf.ExpressionType;
import org.carbondata.scan.filter.intf.RowIntf;

public class MultiplyExpression extends BinaryArithmeticExpression {
  private static final long serialVersionUID = 1L;

  public MultiplyExpression(Expression left, Expression right) {
    super(left, right);
  }

  @Override public ExpressionResult evaluate(RowIntf value)
      throws FilterUnsupportedException, FilterIllegalMemberException {
    ExpressionResult multiplyExprLeftRes = left.evaluate(value);
    ExpressionResult multiplyExprRightRes = right.evaluate(value);
    ExpressionResult val1 = multiplyExprLeftRes;
    ExpressionResult val2 = multiplyExprRightRes;
    if (multiplyExprLeftRes.isNull() || multiplyExprRightRes.isNull()) {
      multiplyExprLeftRes.set(multiplyExprLeftRes.getDataType(), null);
      return multiplyExprLeftRes;
    }

    if (multiplyExprLeftRes.getDataType() != multiplyExprRightRes.getDataType()) {
      if (multiplyExprLeftRes.getDataType().getPresedenceOrder() < multiplyExprRightRes
          .getDataType().getPresedenceOrder()) {
        val2 = multiplyExprLeftRes;
        val1 = multiplyExprRightRes;
      }
    }
    switch (val1.getDataType()) {
      case STRING:
      case DOUBLE:
        multiplyExprRightRes.set(DataType.DOUBLE, val1.getDouble() * val2.getDouble());
        break;
<<<<<<< HEAD
      case INT:
        multiplyExprRightRes.set(DataType.INT, val1.getInt() * val2.getInt());
=======
      case ShortType:
        multiplyExprRightRes.set(DataType.ShortType, val1.getShort() * val2.getShort());
        break;
      case IntegerType:
        multiplyExprRightRes.set(DataType.IntegerType, val1.getInt() * val2.getInt());
>>>>>>> 6e943ff7
        break;
      case LONG:
        multiplyExprRightRes.set(DataType.LONG, val1.getLong() * val2.getLong());
        break;
      case DECIMAL:
        multiplyExprRightRes.set(DataType.DECIMAL, val1.getDecimal().multiply(val2.getDecimal()));
        break;
      default:
        throw new FilterUnsupportedException(
            "Incompatible datatype for applying Add Expression Filter " + multiplyExprLeftRes
                .getDataType());
    }
    return multiplyExprRightRes;
  }

  @Override public ExpressionType getFilterExpressionType() {
    return ExpressionType.MULTIPLY;
  }

  @Override public String getString() {
    return "Substract(" + left.getString() + ',' + right.getString() + ')';
  }
}<|MERGE_RESOLUTION|>--- conflicted
+++ resolved
@@ -57,16 +57,11 @@
       case DOUBLE:
         multiplyExprRightRes.set(DataType.DOUBLE, val1.getDouble() * val2.getDouble());
         break;
-<<<<<<< HEAD
+      case SHORT:
+        multiplyExprRightRes.set(DataType.SHORT, val1.getShort() * val2.getShort());
+        break;
       case INT:
         multiplyExprRightRes.set(DataType.INT, val1.getInt() * val2.getInt());
-=======
-      case ShortType:
-        multiplyExprRightRes.set(DataType.ShortType, val1.getShort() * val2.getShort());
-        break;
-      case IntegerType:
-        multiplyExprRightRes.set(DataType.IntegerType, val1.getInt() * val2.getInt());
->>>>>>> 6e943ff7
         break;
       case LONG:
         multiplyExprRightRes.set(DataType.LONG, val1.getLong() * val2.getLong());
