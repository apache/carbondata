/*
 * Licensed to the Apache Software Foundation (ASF) under one
 * or more contributor license agreements.  See the NOTICE file
 * distributed with this work for additional information
 * regarding copyright ownership.  The ASF licenses this file
 * to you under the Apache License, Version 2.0 (the
 * "License"); you may not use this file except in compliance
 * with the License.  You may obtain a copy of the License at
 *
 *    http://www.apache.org/licenses/LICENSE-2.0
 *
 * Unless required by applicable law or agreed to in writing,
 * software distributed under the License is distributed on an
 * "AS IS" BASIS, WITHOUT WARRANTIES OR CONDITIONS OF ANY
 * KIND, either express or implied.  See the License for the
 * specific language governing permissions and limitations
 * under the License.
 */

package org.carbondata.scan.expression.conditional;

import org.carbondata.core.carbon.metadata.datatype.DataType;
import org.carbondata.scan.expression.Expression;
import org.carbondata.scan.expression.ExpressionResult;
import org.carbondata.scan.expression.exception.FilterIllegalMemberException;
import org.carbondata.scan.expression.exception.FilterUnsupportedException;
import org.carbondata.scan.filter.intf.ExpressionType;
import org.carbondata.scan.filter.intf.RowIntf;


public class GreaterThanExpression extends BinaryConditionalExpression {
  private static final long serialVersionUID = -5319109756575539219L;

  public GreaterThanExpression(Expression left, Expression right) {
    super(left, right);
  }

  @Override public ExpressionResult evaluate(RowIntf value)
      throws FilterUnsupportedException, FilterIllegalMemberException {
    ExpressionResult exprLeftRes = left.evaluate(value);
    ExpressionResult exprRightRes = right.evaluate(value);
    ExpressionResult val1 = exprLeftRes;
    if (exprLeftRes.isNull() || exprRightRes.isNull()) {
      exprLeftRes.set(DataType.BOOLEAN, false);
      return exprLeftRes;
    }
    if (exprLeftRes.getDataType() != exprRightRes.getDataType()) {
      if (exprLeftRes.getDataType().getPresedenceOrder() < exprRightRes.getDataType()
          .getPresedenceOrder()) {
        val1 = exprRightRes;
      }

    }
    boolean result = false;
    switch (val1.getDataType()) {
      case STRING:
        result = exprLeftRes.getString().compareTo(exprRightRes.getString()) > 0;
        break;
      case DOUBLE:
        result = exprLeftRes.getDouble() > (exprRightRes.getDouble());
        break;
<<<<<<< HEAD
      case INT:
=======
      case ShortType:
        result = exprLeftRes.getShort() > (exprRightRes.getShort());
        break;
      case IntegerType:
>>>>>>> 6e943ff7
        result = exprLeftRes.getInt() > (exprRightRes.getInt());
        break;
      case TIMESTAMP:
        result = exprLeftRes.getTime() > (exprRightRes.getTime());
        break;
      case LONG:
        result = exprLeftRes.getLong() > (exprRightRes.getLong());
        break;
      case DECIMAL:
        result = exprLeftRes.getDecimal().compareTo(exprRightRes.getDecimal()) > 0;
        break;
      default:
        throw new FilterUnsupportedException(
            "DataType: " + val1.getDataType() + " not supported for the filter expression");
    }
    val1.set(DataType.BOOLEAN, result);
    return val1;
  }

  @Override public ExpressionType getFilterExpressionType() {
    return ExpressionType.GREATERTHAN;
  }

  @Override public String getString() {
    return "GreaterThan(" + left.getString() + ',' + right.getString() + ')';
  }

}<|MERGE_RESOLUTION|>--- conflicted
+++ resolved
@@ -59,14 +59,10 @@
       case DOUBLE:
         result = exprLeftRes.getDouble() > (exprRightRes.getDouble());
         break;
-<<<<<<< HEAD
-      case INT:
-=======
-      case ShortType:
+      case SHORT:
         result = exprLeftRes.getShort() > (exprRightRes.getShort());
         break;
-      case IntegerType:
->>>>>>> 6e943ff7
+      case INT:
         result = exprLeftRes.getInt() > (exprRightRes.getInt());
         break;
       case TIMESTAMP:
