--- conflicted
+++ resolved
@@ -54,14 +54,10 @@
       case STRING:
         result = elRes.getString().compareTo(erRes.getString()) >= 0;
         break;
-<<<<<<< HEAD
-      case INT:
-=======
-      case ShortType:
+      case SHORT:
         result = elRes.getShort() >= (erRes.getShort());
         break;
-      case IntegerType:
->>>>>>> 6e943ff7
+      case INT:
         result = elRes.getInt() >= (erRes.getInt());
         break;
       case DOUBLE:
