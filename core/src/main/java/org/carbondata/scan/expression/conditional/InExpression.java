--- conflicted
+++ resolved
@@ -60,14 +60,10 @@
             case STRING:
               val = new ExpressionResult(val.getDataType(), expressionResVal.getString());
               break;
-<<<<<<< HEAD
-            case INT:
-=======
-            case ShortType:
+            case SHORT:
               val = new ExpressionResult(val.getDataType(), expressionResVal.getShort());
               break;
-            case IntegerType:
->>>>>>> 6e943ff7
+            case INT:
               val = new ExpressionResult(val.getDataType(), expressionResVal.getInt());
               break;
             case DOUBLE:
