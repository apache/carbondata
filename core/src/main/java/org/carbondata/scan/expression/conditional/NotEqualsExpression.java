/*
 * Licensed to the Apache Software Foundation (ASF) under one
 * or more contributor license agreements.  See the NOTICE file
 * distributed with this work for additional information
 * regarding copyright ownership.  The ASF licenses this file
 * to you under the Apache License, Version 2.0 (the
 * "License"); you may not use this file except in compliance
 * with the License.  You may obtain a copy of the License at
 *
 *    http://www.apache.org/licenses/LICENSE-2.0
 *
 * Unless required by applicable law or agreed to in writing,
 * software distributed under the License is distributed on an
 * "AS IS" BASIS, WITHOUT WARRANTIES OR CONDITIONS OF ANY
 * KIND, either express or implied.  See the License for the
 * specific language governing permissions and limitations
 * under the License.
 */

package org.carbondata.scan.expression.conditional;

import org.carbondata.core.carbon.metadata.datatype.DataType;
import org.carbondata.scan.expression.Expression;
import org.carbondata.scan.expression.ExpressionResult;
import org.carbondata.scan.expression.exception.FilterIllegalMemberException;
import org.carbondata.scan.expression.exception.FilterUnsupportedException;
import org.carbondata.scan.filter.intf.ExpressionType;
import org.carbondata.scan.filter.intf.RowIntf;

public class NotEqualsExpression extends BinaryConditionalExpression {

  private static final long serialVersionUID = 8684006025540863973L;

  public NotEqualsExpression(Expression left, Expression right) {
    super(left, right);
  }

  @Override public ExpressionResult evaluate(RowIntf value)
      throws FilterUnsupportedException, FilterIllegalMemberException {
    ExpressionResult elRes = left.evaluate(value);
    ExpressionResult erRes = right.evaluate(value);

    boolean result = false;
    ExpressionResult val1 = elRes;
    ExpressionResult val2 = erRes;

    if (elRes.isNull() || erRes.isNull()) {
      result = elRes.isNull() != erRes.isNull();
      val1.set(DataType.BOOLEAN, result);
      return val1;
    }

    //default implementation if the data types are different for the resultsets
    if (elRes.getDataType() != erRes.getDataType()) {
      //            result = elRes.getString().equals(erRes.getString());
      if (elRes.getDataType().getPresedenceOrder() < erRes.getDataType().getPresedenceOrder()) {
        val1 = erRes;
        val2 = elRes;
      }
    }
    switch (val1.getDataType()) {
      case STRING:
        result = !val1.getString().equals(val2.getString());
        break;
<<<<<<< HEAD
      case INT:
=======
      case ShortType:
        result = val1.getShort().shortValue() != val2.getShort().shortValue();
        break;
      case IntegerType:
>>>>>>> 6e943ff7
        result = val1.getInt().intValue() != val2.getInt().intValue();
        break;
      case DOUBLE:
        result = val1.getDouble().doubleValue() != val2.getDouble().doubleValue();
        break;
      case TIMESTAMP:
        result = val1.getTime().longValue() != val2.getTime().longValue();
        break;
      case LONG:
        result = elRes.getLong().longValue() != (erRes.getLong()).longValue();
        break;
      case DECIMAL:
        result = elRes.getDecimal().compareTo(erRes.getDecimal()) != 0;
        break;
      default:
        throw new FilterUnsupportedException(
            "DataType: " + val1.getDataType() + " not supported for the filter expression");
    }
    val1.set(DataType.BOOLEAN, result);
    return val1;
  }

  @Override public ExpressionType getFilterExpressionType() {
    return ExpressionType.NOT_EQUALS;
  }

  @Override public String getString() {
    return "NotEquals(" + left.getString() + ',' + right.getString() + ')';
  }
}<|MERGE_RESOLUTION|>--- conflicted
+++ resolved
@@ -62,14 +62,10 @@
       case STRING:
         result = !val1.getString().equals(val2.getString());
         break;
-<<<<<<< HEAD
-      case INT:
-=======
       case ShortType:
         result = val1.getShort().shortValue() != val2.getShort().shortValue();
         break;
-      case IntegerType:
->>>>>>> 6e943ff7
+      case INT:
         result = val1.getInt().intValue() != val2.getInt().intValue();
         break;
       case DOUBLE:
