--- conflicted
+++ resolved
@@ -62,14 +62,10 @@
       case STRING:
         result = val1.getString().equals(val2.getString());
         break;
-<<<<<<< HEAD
-      case INT:
-=======
-      case ShortType:
+      case SHORT:
         result = val1.getShort().equals(val2.getShort());
         break;
-      case IntegerType:
->>>>>>> 6e943ff7
+      case INT:
         result = val1.getInt().equals(val2.getInt());
         break;
       case DOUBLE:
