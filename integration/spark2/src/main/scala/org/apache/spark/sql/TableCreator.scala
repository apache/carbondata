--- conflicted
+++ resolved
@@ -39,11 +39,7 @@
 
   // dictionary_exclude is only supported for string, timestamp, date data type
   def isStringAndTimestampColDictionaryExclude(columnDataType: String): Boolean = {
-<<<<<<< HEAD
     val dataTypes = Array("stringtype", "timestamptype", "datetype")
-=======
-    val dataTypes = Array("string", "timestamp", "date", "stringtype", "timestamptype", "datetype")
->>>>>>> ecf29472
     dataTypes.exists(x => x.equalsIgnoreCase(columnDataType))
   }
 
