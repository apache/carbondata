--- conflicted
+++ resolved
@@ -17,8 +17,6 @@
 
 package org.apache.spark.sql.execution.strategy
 
-import java.util
-
 import scala.collection.JavaConverters._
 import scala.collection.mutable.ArrayBuffer
 
@@ -30,7 +28,6 @@
 import org.apache.spark.sql.catalyst.planning.PhysicalOperation
 import org.apache.spark.sql.catalyst.plans.logical.LogicalPlan
 import org.apache.spark.sql.catalyst.plans.physical.{HashPartitioning, Partitioning, UnknownPartitioning}
-import org.apache.spark.sql.catalyst.trees.TreeNode
 import org.apache.spark.sql.execution._
 import org.apache.spark.sql.execution.datasources.LogicalRelation
 import org.apache.spark.sql.optimizer.{CarbonDecoderRelation, CarbonFilters}
@@ -47,7 +44,6 @@
 import org.apache.carbondata.spark.rdd.CarbonScanRDD
 import org.apache.carbondata.spark.util.CarbonScalaUtil
 
-
 /**
  * Carbon specific optimization for late decode (convert dictionary key to value as late as
  * possible), which can improve the aggregation performance and reduce memory usage
@@ -60,19 +56,12 @@
       case PhysicalOperation(projects, filters, l: LogicalRelation)
         if l.relation.isInstanceOf[CarbonDatasourceHadoopRelation] =>
         val relation = l.relation.asInstanceOf[CarbonDatasourceHadoopRelation]
-        val projectfields = new util.ArrayList[util.Map[String, String]]()
         pruneFilterProject(
           l,
           projects,
-          projectfields,
           filters,
-<<<<<<< HEAD
-          (a, f, needDecoder) => toCatalystRDD(l, a, relation.buildScan(
-            a.map(_.name).toArray, projectfields, f), needDecoder)) :: Nil
-=======
           (a, f, needDecoder, p) => toCatalystRDD(l, a, relation.buildScan(
             a.map(_.name).toArray, f, p), needDecoder)) :: Nil
->>>>>>> da549c2b
       case CarbonDictionaryCatalystDecoder(relations, profile, aliasMap, _, child) =>
         if ((profile.isInstanceOf[IncludeProfile] && profile.isEmpty) ||
             !CarbonDictionaryDecoder.
@@ -206,124 +195,18 @@
     }
   }
 
-<<<<<<< HEAD
-  protected def pruneFilterProject(
-      relation: LogicalRelation,
-      projects: Seq[NamedExpression],
-      projectfields : util.List[util.Map[String, String]],
-      filterPredicates: Seq[Expression],
-      scanBuilder: (Seq[Attribute], Array[Filter],
-      ArrayBuffer[AttributeReference]) => RDD[InternalRow]) = {
-    pruneFilterProjectRaw(
-      relation,
-      projects,
-      projectfields,
-      filterPredicates,
-      (requestedColumns, _, pushedFilters, a) => {
-        scanBuilder(requestedColumns, pushedFilters.toArray, a)
-      })
-  }
-
-  protected def deriveChildFieldNames (a: TreeNode[_],
-                                       names: util.HashMap[String, String]) : TreeNode[_] = {
-    var child = a.containsChild.iterator
-    while(child.hasNext) {
-      val childref = child.next()
-      deriveChildFieldNames(childref, names)
-
-    }
-    if (a.isInstanceOf[AttributeReference]) {
-      names.put(CarbonCommonConstants.ATTRIBUTE_REFRENCE, (a.asInstanceOf[AttributeReference]).name)
-      names.put(CarbonCommonConstants.FIELD_NAME, (a.asInstanceOf[AttributeReference]).name)
-    } else {
-      names.put(CarbonCommonConstants.FIELD_NAME,
-        ((names.get(CarbonCommonConstants.FIELD_NAME)) + (".")))
-      names.put(CarbonCommonConstants.FIELD_NAME,
-        ((names.get(CarbonCommonConstants.FIELD_NAME)) + ((Some)((a.asInstanceOf[Expression])
-        .asInstanceOf[GetStructField].name).x.get)))
-    }
-
-    return a
-  }
-  protected def getProjectedChild(a: Set[TreeNode[_]]): GetStructField = {
-    var found = false
-    var child = a.iterator
-    while(child.hasNext) {
-      var child1 = child.next()
-      if(child1.isInstanceOf[GetStructField]) {
-        found = true ;
-        return child1.asInstanceOf[GetStructField];
-      } else {
-        val b : GetStructField = getProjectedChild((child1.asInstanceOf[Expression]).containsChild)
-        if(b != null) {
-          return b
-        }
-      }
-    }
-    return null
-  }
-
-=======
->>>>>>> da549c2b
   protected def pruneFilterProjectRaw(
       relation: LogicalRelation,
       rawProjects: Seq[NamedExpression],
-      projectfields : util.List[util.Map[String, String]],
       filterPredicates: Seq[Expression],
       partitions: Seq[String],
       scanBuilder: (Seq[Attribute], Seq[Expression], Seq[Filter],
-<<<<<<< HEAD
-      ArrayBuffer[AttributeReference]) => RDD[InternalRow]) = {
-    var childProjectedFields : List[TreeNode[_]] = List()
-=======
         ArrayBuffer[AttributeReference], Seq[String]) => RDD[InternalRow]) = {
->>>>>>> da549c2b
     val projects = rawProjects.map {p =>
       p.transform {
         case CustomDeterministicExpression(exp) => exp
       }
     }.asInstanceOf[Seq[NamedExpression]]
-
-
-
-    var foundProj : GetStructField = null
-    val testprojects = projects.map{
-      // prepares a map for every dimensions and its projected child fields .
-      // In Case of projected fields is alias of dimension all_fields is added ,
-      // This is to void data filtering incase both dimension and its child
-      // fields are projected together
-      case Alias(attr: AttributeReference, _) => var childProjectedFieldNames =
-        new util.HashMap[String, String]() ;
-        childProjectedFieldNames.put(CarbonCommonConstants.ATTRIBUTE_REFRENCE,
-          (attr.asInstanceOf[AttributeReference]).name)
-        childProjectedFieldNames.put(CarbonCommonConstants.FIELD_NAME,
-          CarbonCommonConstants.NEED_ALL_FIELDS)
-        projectfields.add(childProjectedFieldNames)
-      case a@Alias(s : Expression, name ) =>
-        foundProj = getProjectedChild(a.containsChild)
-        if(foundProj!=null) {
-          childProjectedFields = childProjectedFields :+ foundProj
-        }
-
-      case attr: AttributeReference => var childProjectedFieldNames =
-        new util.HashMap[String, String]() ;
-        childProjectedFieldNames.put(CarbonCommonConstants.ATTRIBUTE_REFRENCE,
-          (attr.asInstanceOf[AttributeReference]).name)
-        childProjectedFieldNames.put(CarbonCommonConstants.FIELD_NAME,
-          CarbonCommonConstants.NEED_ALL_FIELDS)
-        projectfields.add(childProjectedFieldNames)
-
-      case other => other
-
-    }
-
-    var fields = new util.ArrayList[Object]()
-
-    childProjectedFields.foreach[TreeNode[_]](i => {
-      var childProjectedFieldNames = new util.HashMap[String, String]() ;
-      deriveChildFieldNames(i, childProjectedFieldNames) ;
-      projectfields.add(childProjectedFieldNames) ; i })
-
 
     val projectSet = AttributeSet(projects.flatMap(_.references))
     val filterSet = AttributeSet(filterPredicates.flatMap(_.references))
@@ -414,12 +297,8 @@
         attr
       }
       val scan = getDataSourceScan(relation,
-<<<<<<< HEAD
-        updateProject, projectfields,
-=======
         updateProject,
         partitions,
->>>>>>> da549c2b
         scanBuilder,
         candidatePredicates,
         pushedFilters,
@@ -454,12 +333,8 @@
         (projectSet ++ filterSet -- handledSet).map(relation.attributeMap).toSeq ++ newProjectList
       val updateRequestedColumns = updateRequestedColumnsFunc(requestedColumns, table, needDecoder)
       val scan = getDataSourceScan(relation,
-<<<<<<< HEAD
-        updateRequestedColumns.asInstanceOf[Seq[Attribute]], projectfields,
-=======
         updateRequestedColumns.asInstanceOf[Seq[Attribute]],
         partitions,
->>>>>>> da549c2b
         scanBuilder,
         candidatePredicates,
         pushedFilters,
@@ -473,14 +348,9 @@
     }
   }
 
-<<<<<<< HEAD
-  def getDataSourceScan(relation: LogicalRelation,
-      output: Seq[Attribute], projectedFields: util.List[util.Map[String, String]],
-=======
   private def getDataSourceScan(relation: LogicalRelation,
       output: Seq[Attribute],
       partitions: Seq[String],
->>>>>>> da549c2b
       scanBuilder: (Seq[Attribute], Seq[Expression], Seq[Filter],
         ArrayBuffer[AttributeReference], Seq[String]) => RDD[InternalRow],
       candidatePredicates: Seq[Expression],
