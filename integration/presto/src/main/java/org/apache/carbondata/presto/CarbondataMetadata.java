/*
 * Licensed to the Apache Software Foundation (ASF) under one or more
 * contributor license agreements.  See the NOTICE file distributed with
 * this work for additional information regarding copyright ownership.
 * The ASF licenses this file to You under the Apache License, Version 2.0
 * (the "License"); you may not use this file except in compliance with
 * the License.  You may obtain a copy of the License at
 *
 *    http://www.apache.org/licenses/LICENSE-2.0
 *
 * Unless required by applicable law or agreed to in writing, software
 * distributed under the License is distributed on an "AS IS" BASIS,
 * WITHOUT WARRANTIES OR CONDITIONS OF ANY KIND, either express or implied.
 * See the License for the specific language governing permissions and
 * limitations under the License.
 */

package org.apache.carbondata.presto;

import java.util.LinkedList;
import java.util.List;
import java.util.Map;
import java.util.Optional;
import java.util.Set;
import javax.inject.Inject;

import org.apache.carbondata.core.metadata.schema.table.CarbonTable;
import org.apache.carbondata.core.metadata.schema.table.column.CarbonColumn;
import org.apache.carbondata.core.metadata.schema.table.column.CarbonDimension;
import org.apache.carbondata.core.metadata.schema.table.column.CarbonMeasure;
import org.apache.carbondata.core.metadata.schema.table.column.ColumnSchema;
import org.apache.carbondata.presto.impl.CarbonTableReader;

import com.facebook.presto.spi.ColumnHandle;
import com.facebook.presto.spi.ColumnMetadata;
import com.facebook.presto.spi.ConnectorSession;
import com.facebook.presto.spi.ConnectorTableHandle;
import com.facebook.presto.spi.ConnectorTableLayout;
import com.facebook.presto.spi.ConnectorTableLayoutHandle;
import com.facebook.presto.spi.ConnectorTableLayoutResult;
import com.facebook.presto.spi.ConnectorTableMetadata;
import com.facebook.presto.spi.Constraint;
import com.facebook.presto.spi.SchemaNotFoundException;
import com.facebook.presto.spi.SchemaTableName;
import com.facebook.presto.spi.SchemaTablePrefix;
import com.facebook.presto.spi.classloader.ThreadContextClassLoader;
import com.facebook.presto.spi.connector.ConnectorMetadata;
import com.facebook.presto.spi.type.Type;
import com.google.common.collect.ImmutableList;
import com.google.common.collect.ImmutableMap;

import static com.google.common.base.Preconditions.checkArgument;
import static java.util.Objects.requireNonNull;
import static org.apache.carbondata.presto.Types.checkType;

public class CarbondataMetadata implements ConnectorMetadata {
  private final String connectorId;
  private CarbonTableReader carbonTableReader;
  private ClassLoader classLoader;

  private Map<String, ColumnHandle> columnHandleMap;

  @Inject public CarbondataMetadata(CarbondataConnectorId connectorId, CarbonTableReader reader) {
    this.connectorId = requireNonNull(connectorId, "connectorId is null").toString();
    this.carbonTableReader = requireNonNull(reader, "client is null");
  }

  public void putClassLoader(ClassLoader classLoader) {
    this.classLoader = classLoader;
  }

  @Override public List<String> listSchemaNames(ConnectorSession session) {
    return listSchemaNamesInternal();
  }

  public List<String> listSchemaNamesInternal() {
    List<String> schemaNameList;
    try (ThreadContextClassLoader ignored = new ThreadContextClassLoader(classLoader)) {
      schemaNameList = carbonTableReader.getSchemaNames();
    }
    return schemaNameList;
  }

  @Override
  public List<SchemaTableName> listTables(ConnectorSession session, String schemaNameOrNull) {

    List<String> schemaNames;
    if (schemaNameOrNull != null) {
      schemaNames = ImmutableList.of(schemaNameOrNull);
    } else {
      schemaNames = carbonTableReader.getSchemaNames();
    }

    ImmutableList.Builder<SchemaTableName> builder = ImmutableList.builder();
    for (String schemaName : schemaNames) {
      for (String tableName : carbonTableReader.getTableNames(schemaName)) {
        builder.add(new SchemaTableName(schemaName, tableName));
      }
    }
    return builder.build();
  }

  @Override
  public Map<SchemaTableName, List<ColumnMetadata>> listTableColumns(ConnectorSession session,
      SchemaTablePrefix prefix) {
    requireNonNull(prefix, "SchemaTablePrefix is null");

    ImmutableMap.Builder<SchemaTableName, List<ColumnMetadata>> columns = ImmutableMap.builder();
    for (SchemaTableName tableName : listTables(session, prefix)) {
      ConnectorTableMetadata tableMetadata = getTableMetadata(tableName);
      if (tableMetadata != null) {
        columns.put(tableName, tableMetadata.getColumns());
      }
    }
    return columns.build();
  }

  //if prefix is null. return all tables
  //if prefix is not null, just return this table
  private List<SchemaTableName> listTables(ConnectorSession session, SchemaTablePrefix prefix) {
    if (prefix.getSchemaName() == null) {
      return listTables(session, prefix.getSchemaName());
    }
    return ImmutableList.of(new SchemaTableName(prefix.getSchemaName(), prefix.getTableName()));
  }

  private ConnectorTableMetadata getTableMetadata(SchemaTableName schemaTableName) {
    if (!listSchemaNamesInternal().contains(schemaTableName.getSchemaName())) {
      throw new SchemaNotFoundException(schemaTableName.getSchemaName());
    }

    CarbonTable carbonTable = carbonTableReader.getTable(schemaTableName);

    List<ColumnMetadata> columnsMetaList = new LinkedList<>();
    List<CarbonColumn> carbonColumns = carbonTable.getCreateOrderColumn(schemaTableName.getTableName());
    for (CarbonColumn col : carbonColumns) {
      //show columns command will return these data
<<<<<<< HEAD
      Type columnType = CarbondataType.getSpiType(col.getColumnSchema());
=======
      Type columnType = carbonDataType2SpiMapper(col.getColumnSchema());
>>>>>>> fa7077bc
      ColumnMetadata columnMeta = new ColumnMetadata(col.getColumnSchema().getColumnName(), columnType);
      columnsMetaList.add(columnMeta);
    }

    //carbondata connector's table metadata
    return new ConnectorTableMetadata(schemaTableName, columnsMetaList);
  }

  @Override public Map<String, ColumnHandle> getColumnHandles(ConnectorSession session,
      ConnectorTableHandle tableHandle) {

    CarbondataTableHandle handle =
        checkType(tableHandle, CarbondataTableHandle.class, "tableHandle");
    checkArgument(handle.getConnectorId().equals(connectorId),
        "tableHandle is not for this connector");

    String schemaName = handle.getSchemaTableName().getSchemaName();

    if (!listSchemaNamesInternal().contains(schemaName)) {
      throw new SchemaNotFoundException(schemaName);
    }

    //CarbonTable(official struct) is stored in CarbonMetadata(official struct)
    CarbonTable cb = carbonTableReader.getTable(handle.getSchemaTableName());

    ImmutableMap.Builder<String, ColumnHandle> columnHandles = ImmutableMap.builder();
    String tableName = handle.getSchemaTableName().getTableName();
    for (CarbonDimension column : cb.getDimensionByTableName(tableName)) {
      ColumnSchema cs = column.getColumnSchema();

<<<<<<< HEAD
      int complex = column.getComplexTypeOrdinal();
      column.getNumberOfChild();
      column.getListOfChildDimensions();

      Type spiType = CarbondataType.getSpiType(cs);
=======
      Type spiType = carbonDataType2SpiMapper(cs);
>>>>>>> fa7077bc
      columnHandles.put(cs.getColumnName(),
          new CarbondataColumnHandle(connectorId, cs.getColumnName(), spiType, column.getSchemaOrdinal(),
              column.getKeyOrdinal(), column.getColumnGroupOrdinal(), false, cs.getColumnGroupId(),
              cs.getColumnUniqueId(), cs.isUseInvertedIndex(), cs.getPrecision(), cs.getScale()));
    }

    for (CarbonMeasure measure : cb.getMeasureByTableName(tableName)) {
      ColumnSchema cs = measure.getColumnSchema();

<<<<<<< HEAD
      Type spiType = CarbondataType.getSpiType(cs);
=======
      Type spiType = carbonDataType2SpiMapper(cs);
>>>>>>> fa7077bc
      columnHandles.put(cs.getColumnName(),
          new CarbondataColumnHandle(connectorId, cs.getColumnName(), spiType, cs.getSchemaOrdinal(),
              measure.getOrdinal(), cs.getColumnGroupId(), true, cs.getColumnGroupId(),
              cs.getColumnUniqueId(), cs.isUseInvertedIndex(), cs.getPrecision(), cs.getScale()));
    }

    //should i cache it?
    columnHandleMap = columnHandles.build();

    return columnHandleMap;
  }

  @Override public ColumnMetadata getColumnMetadata(ConnectorSession session,
      ConnectorTableHandle tableHandle, ColumnHandle columnHandle) {

    checkType(tableHandle, CarbondataTableHandle.class, "tableHandle");
    return checkType(columnHandle, CarbondataColumnHandle.class, "columnHandle")
        .getColumnMetadata();
  }

  @Override
  public ConnectorTableHandle getTableHandle(ConnectorSession session, SchemaTableName tableName) {
    //check tablename is valid
    //schema is exist
    //tables is exist

    //CarbondataTable  get from jar
    return new CarbondataTableHandle(connectorId, tableName);
  }

  @Override public List<ConnectorTableLayoutResult> getTableLayouts(ConnectorSession session,
      ConnectorTableHandle table, Constraint<ColumnHandle> constraint,
      Optional<Set<ColumnHandle>> desiredColumns) {
    CarbondataTableHandle handle = checkType(table, CarbondataTableHandle.class, "table");
    ConnectorTableLayout layout = new ConnectorTableLayout(
        new CarbondataTableLayoutHandle(handle, constraint.getSummary()/*, constraint.getPredicateMap(),constraint.getFilterTuples()*/));
    return ImmutableList.of(new ConnectorTableLayoutResult(layout, constraint.getSummary()));
  }

  @Override public ConnectorTableLayout getTableLayout(ConnectorSession session,
      ConnectorTableLayoutHandle handle) {
    return new ConnectorTableLayout(handle);
  }

  @Override public ConnectorTableMetadata getTableMetadata(ConnectorSession session,
      ConnectorTableHandle table) {
    return getTableMetadataInternal(table);
  }

  public ConnectorTableMetadata getTableMetadataInternal(ConnectorTableHandle table) {
    CarbondataTableHandle carbondataTableHandle =
        checkType(table, CarbondataTableHandle.class, "table");
    checkArgument(carbondataTableHandle.getConnectorId().equals(connectorId),
        "tableHandle is not for this connector");
    return getTableMetadata(carbondataTableHandle.getSchemaTableName());
  }

<<<<<<< HEAD
=======
  public static Type carbonDataType2SpiMapper(ColumnSchema columnSchema) {
    DataType colType = columnSchema.getDataType();
    switch (colType) {
      case BOOLEAN:
        return BooleanType.BOOLEAN;
      case SHORT:
        return SmallintType.SMALLINT;
      case INT:
        return IntegerType.INTEGER;
      case LONG:
        return BigintType.BIGINT;
      case FLOAT:
      case DOUBLE:
        return DoubleType.DOUBLE;
      case DECIMAL:
        if(columnSchema.getPrecision() > 0){
          return DecimalType.createDecimalType(columnSchema.getPrecision(), columnSchema.getScale());
        } else {
          return DecimalType.createDecimalType();
        }
      case STRING:
        return VarcharType.VARCHAR;
      case DATE:
        return DateType.DATE;
      case TIMESTAMP:
        return TimestampType.TIMESTAMP;
      default:
        return VarcharType.VARCHAR;
    }
  }

>>>>>>> fa7077bc
}<|MERGE_RESOLUTION|>--- conflicted
+++ resolved
@@ -135,11 +135,9 @@
     List<CarbonColumn> carbonColumns = carbonTable.getCreateOrderColumn(schemaTableName.getTableName());
     for (CarbonColumn col : carbonColumns) {
       //show columns command will return these data
-<<<<<<< HEAD
+
       Type columnType = CarbondataType.getSpiType(col.getColumnSchema());
-=======
-      Type columnType = carbonDataType2SpiMapper(col.getColumnSchema());
->>>>>>> fa7077bc
+
       ColumnMetadata columnMeta = new ColumnMetadata(col.getColumnSchema().getColumnName(), columnType);
       columnsMetaList.add(columnMeta);
     }
@@ -170,15 +168,13 @@
     for (CarbonDimension column : cb.getDimensionByTableName(tableName)) {
       ColumnSchema cs = column.getColumnSchema();
 
-<<<<<<< HEAD
+
       int complex = column.getComplexTypeOrdinal();
       column.getNumberOfChild();
       column.getListOfChildDimensions();
 
       Type spiType = CarbondataType.getSpiType(cs);
-=======
-      Type spiType = carbonDataType2SpiMapper(cs);
->>>>>>> fa7077bc
+
       columnHandles.put(cs.getColumnName(),
           new CarbondataColumnHandle(connectorId, cs.getColumnName(), spiType, column.getSchemaOrdinal(),
               column.getKeyOrdinal(), column.getColumnGroupOrdinal(), false, cs.getColumnGroupId(),
@@ -188,11 +184,8 @@
     for (CarbonMeasure measure : cb.getMeasureByTableName(tableName)) {
       ColumnSchema cs = measure.getColumnSchema();
 
-<<<<<<< HEAD
       Type spiType = CarbondataType.getSpiType(cs);
-=======
-      Type spiType = carbonDataType2SpiMapper(cs);
->>>>>>> fa7077bc
+
       columnHandles.put(cs.getColumnName(),
           new CarbondataColumnHandle(connectorId, cs.getColumnName(), spiType, cs.getSchemaOrdinal(),
               measure.getOrdinal(), cs.getColumnGroupId(), true, cs.getColumnGroupId(),
@@ -250,38 +243,4 @@
     return getTableMetadata(carbondataTableHandle.getSchemaTableName());
   }
 
-<<<<<<< HEAD
-=======
-  public static Type carbonDataType2SpiMapper(ColumnSchema columnSchema) {
-    DataType colType = columnSchema.getDataType();
-    switch (colType) {
-      case BOOLEAN:
-        return BooleanType.BOOLEAN;
-      case SHORT:
-        return SmallintType.SMALLINT;
-      case INT:
-        return IntegerType.INTEGER;
-      case LONG:
-        return BigintType.BIGINT;
-      case FLOAT:
-      case DOUBLE:
-        return DoubleType.DOUBLE;
-      case DECIMAL:
-        if(columnSchema.getPrecision() > 0){
-          return DecimalType.createDecimalType(columnSchema.getPrecision(), columnSchema.getScale());
-        } else {
-          return DecimalType.createDecimalType();
-        }
-      case STRING:
-        return VarcharType.VARCHAR;
-      case DATE:
-        return DateType.DATE;
-      case TIMESTAMP:
-        return TimestampType.TIMESTAMP;
-      default:
-        return VarcharType.VARCHAR;
-    }
-  }
-
->>>>>>> fa7077bc
 }