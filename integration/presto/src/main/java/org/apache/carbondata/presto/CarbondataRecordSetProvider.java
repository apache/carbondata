--- conflicted
+++ resolved
@@ -140,11 +140,8 @@
       CarbondataColumnHandle cdch = (CarbondataColumnHandle) c;
       Type type = cdch.getColumnType();
 
-<<<<<<< HEAD
       DataType coltype = CarbondataType.toCarbonType(cdch);
-=======
-      DataType coltype = spi2CarbondataTypeMapper(cdch);
->>>>>>> fa7077bc
+
       Expression colExpression = new ColumnExpression(cdch.getColumnName(), coltype);
 
       domain = originalConstraint.getDomains().get().get(c);
@@ -164,11 +161,9 @@
         } else {
           List<Expression> rangeConjuncts = new ArrayList<>();
           if (!range.getLow().isLowerUnbounded()) {
-<<<<<<< HEAD
+
             Object value = CarbondataType.getDataByType(range.getLow().getValue(), type);
-=======
-            Object value = convertDataByType(range.getLow().getValue(), type);
->>>>>>> fa7077bc
+
             switch (range.getLow().getBound()) {
               case ABOVE:
                 if (type == TimestampType.TIMESTAMP) {
@@ -192,11 +187,9 @@
             }
           }
           if (!range.getHigh().isUpperUnbounded()) {
-<<<<<<< HEAD
+
             Object value = CarbondataType.getDataByType(range.getHigh().getValue(), type);
-=======
-            Object value = convertDataByType(range.getHigh().getValue(), type);
->>>>>>> fa7077bc
+
             switch (range.getHigh().getBound()) {
               case ABOVE:
                 throw new IllegalArgumentException("High marker should never use ABOVE bound");
@@ -232,11 +225,8 @@
       } else if (singleValues.size() > 1) {
         ListExpression candidates = null;
         List<Expression> exs = singleValues.stream().map((a) -> {
-<<<<<<< HEAD
-          return new LiteralExpression(CarbondataType.getDataByType(a, type), coltype);
-=======
-          return new LiteralExpression(convertDataByType(a, type), coltype);
->>>>>>> fa7077bc
+
+        return new LiteralExpression(CarbondataType.getDataByType(a, type), coltype);
         }).collect(Collectors.toList());
         candidates = new ListExpression(exs);
 
@@ -271,30 +261,4 @@
         CarbonInputFormatUtil.resolveFilter(finalFilters, queryModel.getAbsoluteTableIdentifier()));
   }
 
-<<<<<<< HEAD
-=======
-  public static DataType spi2CarbondataTypeMapper(CarbondataColumnHandle carbondataColumnHandle) {
-    Type colType = carbondataColumnHandle.getColumnType();
-    if (colType == BooleanType.BOOLEAN) return DataType.BOOLEAN;
-    else if (colType == SmallintType.SMALLINT) return DataType.SHORT;
-    else if (colType == IntegerType.INTEGER) return DataType.INT;
-    else if (colType == BigintType.BIGINT) return DataType.LONG;
-    else if (colType == DoubleType.DOUBLE) return DataType.DOUBLE;
-    else if (colType == VarcharType.VARCHAR) return DataType.STRING;
-    else if (colType == DateType.DATE) return DataType.DATE;
-    else if (colType == TimestampType.TIMESTAMP) return DataType.TIMESTAMP;
-    else if (colType == DecimalType.createDecimalType(carbondataColumnHandle.getPrecision(),
-        carbondataColumnHandle.getScale())) return DataType.DECIMAL;
-    else return DataType.STRING;
-  }
-
-  public Object convertDataByType(Object rawdata, Type type) {
-    if (type.equals(IntegerType.INTEGER)) return Integer.valueOf(rawdata.toString());
-    else if (type.equals(BigintType.BIGINT)) return (Long) rawdata;
-    else if (type.equals(VarcharType.VARCHAR)) return ((Slice) rawdata).toStringUtf8();
-    else if (type.equals(BooleanType.BOOLEAN)) return (Boolean) (rawdata);
-
-    return rawdata;
-  }
->>>>>>> fa7077bc
 }