/*
 * Licensed to the Apache Software Foundation (ASF) under one or more
 * contributor license agreements.  See the NOTICE file distributed with
 * this work for additional information regarding copyright ownership.
 * The ASF licenses this file to You under the Apache License, Version 2.0
 * (the "License"); you may not use this file except in compliance with
 * the License.  You may obtain a copy of the License at
 *
 *    http://www.apache.org/licenses/LICENSE-2.0
 *
 * Unless required by applicable law or agreed to in writing, software
 * distributed under the License is distributed on an "AS IS" BASIS,
 * WITHOUT WARRANTIES OR CONDITIONS OF ANY KIND, either express or implied.
 * See the License for the specific language governing permissions and
 * limitations under the License.
 */

package org.apache.carbondata.spark.testsuite.partition

import org.apache.spark.sql.common.util.QueryTest
import org.apache.spark.sql.test.TestQueryExecutor
import org.scalatest.BeforeAndAfterAll

import org.apache.carbondata.core.constants.CarbonCommonConstants
import org.apache.carbondata.core.metadata.CarbonMetadata
import org.apache.carbondata.core.metadata.datatype.DataType
import org.apache.carbondata.core.metadata.encoder.Encoding
import org.apache.carbondata.core.metadata.schema.partition.PartitionType
import org.apache.carbondata.core.util.CarbonProperties

class TestDDLForPartitionTable  extends QueryTest with BeforeAndAfterAll {

  override def beforeAll = {
    CarbonProperties.getInstance()
      .addProperty(CarbonCommonConstants.CARBON_TIMESTAMP_FORMAT, "yyyy-MM-dd HH:mm:ss")
      .addProperty(CarbonCommonConstants.CARBON_DATE_FORMAT, "yyyy-MM-dd")
    dropTable
    CarbonProperties.getInstance()
      .addProperty(CarbonCommonConstants.CARBON_TIMESTAMP_FORMAT, "dd-MM-yyyy")
  }

  test("create partition table: hash partition") {
    sql(
      """
        | CREATE TABLE default.hashTable (empname String, designation String, doj Timestamp,
        |  workgroupcategory int, workgroupcategoryname String, deptno int, deptname String,
        |  projectcode int, projectjoindate Timestamp, projectenddate Timestamp,attendance int,
        |  utilization int,salary int)
        | PARTITIONED BY (empno int)
        | STORED BY 'org.apache.carbondata.format'
        | TBLPROPERTIES('PARTITION_TYPE'='HASH','NUM_PARTITIONS'='3')
      """.stripMargin)

    val carbonTable = CarbonMetadata.getInstance().getCarbonTable("default_hashTable")
    val partitionInfo = carbonTable.getPartitionInfo(carbonTable.getFactTableName)
    assert(partitionInfo != null)
    assert(partitionInfo.getColumnSchemaList.get(0).getColumnName.equalsIgnoreCase("empno"))
    assert(partitionInfo.getColumnSchemaList.get(0).getDataType == DataType.INT)
    assert(partitionInfo.getColumnSchemaList.get(0).getEncodingList.size == 0)
    assert(partitionInfo.getPartitionType ==  PartitionType.HASH)
    assert(partitionInfo.getNumPartitions == 3)
  }

  test("create partition table: range partition") {
    sql(
      """
        | CREATE TABLE default.rangeTable (empno int, empname String, designation String,
        |  workgroupcategory int, workgroupcategoryname String, deptno int, deptname String,
        |  projectcode int, projectjoindate Timestamp, projectenddate Timestamp,attendance int,
        |  utilization int,salary int)
        | PARTITIONED BY (doj Timestamp)
        | STORED BY 'org.apache.carbondata.format'
        | TBLPROPERTIES('PARTITION_TYPE'='RANGE',
        |  'RANGE_INFO'='2017-06-11 00:00:02, 2017-06-13 23:59:59')
      """.stripMargin)

    val carbonTable = CarbonMetadata.getInstance().getCarbonTable("default_rangeTable")
    val partitionInfo = carbonTable.getPartitionInfo(carbonTable.getFactTableName)
    assert(partitionInfo != null)
    assert(partitionInfo.getColumnSchemaList.get(0).getColumnName.equalsIgnoreCase("doj"))
    assert(partitionInfo.getColumnSchemaList.get(0).getDataType == DataType.TIMESTAMP)
    assert(partitionInfo.getColumnSchemaList.get(0).getEncodingList.size == 3)
    assert(partitionInfo.getColumnSchemaList.get(0).getEncodingList.get(0) == Encoding.DICTIONARY)
    assert(partitionInfo.getColumnSchemaList.get(0).getEncodingList.get(1) == Encoding.DIRECT_DICTIONARY)
    assert(partitionInfo.getColumnSchemaList.get(0).getEncodingList.get(2) == Encoding.INVERTED_INDEX)
    assert(partitionInfo.getPartitionType == PartitionType.RANGE)
    assert(partitionInfo.getRangeInfo.size == 2)
    assert(partitionInfo.getRangeInfo.get(0).equals("2017-06-11 00:00:02"))
    assert(partitionInfo.getRangeInfo.get(1).equals("2017-06-13 23:59:59"))
  }

  test("create partition table: list partition") {
    sql(
      """
        | CREATE TABLE default.listTable (empno int, empname String, designation String, doj Timestamp,
        |  workgroupcategoryname String, deptno int, deptname String,
        |  projectcode int, projectjoindate Timestamp, projectenddate Timestamp,attendance int,
        |  utilization int,salary int)
        | PARTITIONED BY (workgroupcategory string)
        | STORED BY 'org.apache.carbondata.format'
        | TBLPROPERTIES('PARTITION_TYPE'='LIST',
        |  'LIST_INFO'='0, 1, (2, 3)')
      """.stripMargin)
    val carbonTable = CarbonMetadata.getInstance().getCarbonTable("default_listTable")
    val partitionInfo = carbonTable.getPartitionInfo(carbonTable.getFactTableName)
    assert(partitionInfo != null)
    assert(partitionInfo.getColumnSchemaList.get(0).getColumnName.equalsIgnoreCase("workgroupcategory"))
    assert(partitionInfo.getColumnSchemaList.get(0).getDataType == DataType.STRING)
    assert(partitionInfo.getColumnSchemaList.get(0).getEncodingList.size == 2)
    assert(partitionInfo.getColumnSchemaList.get(0).getEncodingList.get(0) == Encoding.DICTIONARY)
    assert(partitionInfo.getColumnSchemaList.get(0).getEncodingList.get(1) == Encoding.INVERTED_INDEX)
    assert(partitionInfo.getPartitionType == PartitionType.LIST)
    assert(partitionInfo.getListInfo.size == 3)
    assert(partitionInfo.getListInfo.get(0).size == 1)
    assert(partitionInfo.getListInfo.get(0).get(0).equals("0"))
    assert(partitionInfo.getListInfo.get(1).size == 1)
    assert(partitionInfo.getListInfo.get(1).get(0).equals("1"))
    assert(partitionInfo.getListInfo.get(2).size == 2)
    assert(partitionInfo.getListInfo.get(2).get(0).equals("2"))
    assert(partitionInfo.getListInfo.get(2).get(1).equals("3"))
  }

  test("test exception if partition column is dropped") {
    sql("drop table if exists test")
    sql(
      "create table test(a int, b string) partitioned by (c int) stored by 'carbondata' " +
      "tblproperties('PARTITION_TYPE'='LIST','list_info'='0,10,5,20')")
    intercept[Exception] { sql("alter table test drop columns(c)") }
  }

  test("test describe formatted for partition column") {
    sql(
      """create table des(a int, b string) partitioned by (c string) stored by 'carbondata'
        |tblproperties ('partition_type'='list','list_info'='1,2')""".stripMargin)
    checkExistence(sql("describe formatted des"), true, "Partition Columns")
    sql("drop table if exists des")
  }

  test("test exception if hash number is invalid") {
    sql("DROP TABLE IF EXISTS test_hash_1")
    val exception_test_hash_1: Exception = intercept[Exception] {
      sql(
        """
          | CREATE TABLE test_hash_1(col1 INT, col2 STRING)
          | PARTITIONED BY (col3 INT) STORED BY 'carbondata'
          | TBLPROPERTIES('PARTITION_TYPE'='HASH', 'NUM_PARTITIONS'='2.1')
        """.stripMargin
      )
    }
    assert(exception_test_hash_1.getMessage.contains("Invalid partition definition"))

    sql("DROP TABLE IF EXISTS test_hash_2")
    val exception_test_hash_2: Exception = intercept[Exception] {
      sql(
        """
          | CREATE TABLE test_hash_2(col1 INT, col2 STRING)
          | PARTITIONED BY (col3 INT) STORED BY 'carbondata'
          | TBLPROPERTIES('PARTITION_TYPE'='HASH', 'NUM_PARTITIONS'='abc')
        """.stripMargin
      )
    }
    assert(exception_test_hash_2.getMessage.contains("Invalid partition definition"))

    sql("DROP TABLE IF EXISTS test_hash_3")
    val exception_test_hash_3: Exception = intercept[Exception] {
      sql(
        """
          | CREATE TABLE test_hash_3(col1 INT, col2 STRING)
          | PARTITIONED BY (col3 INT) STORED BY 'carbondata'
          | TBLPROPERTIES('PARTITION_TYPE'='HASH', 'NUM_PARTITIONS'='-2.1')
        """.stripMargin
      )
    }
    assert(exception_test_hash_3.getMessage.contains("Invalid partition definition"))
  }


  test("test exception when values in list_info can not match partition column type") {
    sql("DROP TABLE IF EXISTS test_list_int")
    val exception_test_list_int: Exception = intercept[Exception] {
      sql(
        """
          | CREATE TABLE test_list_int(col1 INT, col2 STRING)
          | PARTITIONED BY (col3 INT) STORED BY 'carbondata'
          | TBLPROPERTIES('PARTITION_TYPE'='LIST', 'LIST_INFO'='abc,def')
        """.stripMargin)
    }
    assert(exception_test_list_int.getMessage.contains("Invalid partition definition"))

    sql("DROP TABLE IF EXISTS test_list_small")
    val exception_test_list_small: Exception = intercept[Exception] {
      sql(
        """
          | CREATE TABLE test_list_small(col1 INT, col2 STRING)
          | PARTITIONED BY (col3 SMALLINT) STORED BY 'carbondata'
          | TBLPROPERTIES('PARTITION_TYPE'='LIST', 'LIST_INFO'='abc,def')
        """.stripMargin)
    }
    assert(exception_test_list_small.getMessage.contains("Invalid partition definition"))

    sql("DROP TABLE IF EXISTS test_list_float")
    val exception_test_list_float: Exception = intercept[Exception] {
      sql(
        """
          | CREATE TABLE test_list_float(col1 INT, col2 STRING)
          | PARTITIONED BY (col3 FLOAT) STORED BY 'carbondata'
          | TBLPROPERTIES('PARTITION_TYPE'='LIST', 'LIST_INFO'='abc,def')
        """.stripMargin)
    }
    assert(exception_test_list_float.getMessage.contains("Invalid partition definition"))

    sql("DROP TABLE IF EXISTS test_list_double")
    val exception_test_list_double: Exception = intercept[Exception] {
      sql(
        """
          | CREATE TABLE test_list_double(col1 INT, col2 STRING)
          | PARTITIONED BY (col3 DOUBLE) STORED BY 'carbondata'
          | TBLPROPERTIES('PARTITION_TYPE'='LIST', 'LIST_INFO'='abc,def')
        """.stripMargin)
    }
    assert(exception_test_list_double.getMessage.contains("Invalid partition definition"))

    sql("DROP TABLE IF EXISTS test_list_bigint")
    val exception_test_list_bigint: Exception = intercept[Exception] {
      sql(
        """
          | CREATE TABLE test_list_bigint(col1 INT, col2 STRING)
          | PARTITIONED BY (col3 BIGINT) STORED BY 'carbondata'
          | TBLPROPERTIES('PARTITION_TYPE'='LIST', 'LIST_INFO'='abc,def')
        """.stripMargin)
    }
    assert(exception_test_list_bigint.getMessage.contains("Invalid partition definition"))

    sql("DROP TABLE IF EXISTS test_list_date")
    val exception_test_list_date: Exception = intercept[Exception] {
      sql(
        """
          | CREATE TABLE test_list_date(col1 INT, col2 STRING)
          | PARTITIONED BY (col3 DATE) STORED BY 'carbondata'
          | TBLPROPERTIES('PARTITION_TYPE'='LIST', 'LIST_INFO'='abc,def')
        """.stripMargin)
    }
    assert(exception_test_list_date.getMessage.contains("Invalid partition definition"))

    sql("DROP TABLE IF EXISTS test_list_timestamp")
    val exception_test_list_timestamp: Exception = intercept[Exception] {
      sql(
        """
          | CREATE TABLE test_list_timestamp(col1 INT, col2 STRING)
          | PARTITIONED BY (col3 TIMESTAMP) STORED BY 'carbondata'
          | TBLPROPERTIES('PARTITION_TYPE'='LIST', 'LIST_INFO'='abc,def')
        """.stripMargin)
    }
    assert(exception_test_list_timestamp.getMessage.contains("Invalid partition definition"))

    sql("DROP TABLE IF EXISTS test_list_decimal")
    val exception_test_list_decimal: Exception = intercept[Exception] {
      sql(
        """
          | CREATE TABLE test_list_decimal(col1 INT, col2 STRING)
          | PARTITIONED BY (col3 DECIMAL(25, 4)) STORED BY 'carbondata'
          | TBLPROPERTIES('PARTITION_TYPE'='LIST', 'LIST_INFO'='23.23111,2.32')
        """.stripMargin)
    }
    assert(exception_test_list_decimal.getMessage.contains("Invalid partition definition"))
  }

  test("test exception when values in range_info can not match partition column type") {
    sql("DROP TABLE IF EXISTS test_range_int")
    val exception_test_range_int: Exception = intercept[Exception] {
      sql(
        """
          | CREATE TABLE test_range_int(col1 INT, col2 STRING)
          | PARTITIONED BY (col3 INT) STORED BY 'carbondata'
          | TBLPROPERTIES('PARTITION_TYPE'='RANGE', 'RANGE_INFO'='abc,def')
        """.stripMargin)
    }
    assert(exception_test_range_int.getMessage.contains("Invalid partition definition"))

    sql("DROP TABLE IF EXISTS test_range_smallint")
    val exception_test_range_smallint: Exception = intercept[Exception] {
      sql(
        """
          | CREATE TABLE test_range_smallint(col1 INT, col2 STRING)
          | PARTITIONED BY (col3 SMALLINT) STORED BY 'carbondata'
          | TBLPROPERTIES('PARTITION_TYPE'='RANGE', 'RANGE_INFO'='abc,def')
        """.stripMargin)
    }
    assert(exception_test_range_smallint.getMessage.contains("Invalid partition definition"))

    sql("DROP TABLE IF EXISTS test_range_float")
    val exception_test_range_float: Exception = intercept[Exception] {
      sql(
        """
          | CREATE TABLE test_range_float(col1 INT, col2 STRING)
          | PARTITIONED BY (col3 FLOAT) STORED BY 'carbondata'
          | TBLPROPERTIES('PARTITION_TYPE'='RANGE', 'RANGE_INFO'='abc,def')
        """.stripMargin)
    }
    assert(exception_test_range_float.getMessage.contains("Invalid partition definition"))

    sql("DROP TABLE IF EXISTS test_range_double")
    val exception_test_range_double: Exception = intercept[Exception] {
      sql(
        """
          | CREATE TABLE test_range_double(col1 INT, col2 STRING)
          | PARTITIONED BY (col3 DOUBLE) STORED BY 'carbondata'
          | TBLPROPERTIES('PARTITION_TYPE'='RANGE', 'RANGE_INFO'='abc,def')
        """.stripMargin)
    }
    assert(exception_test_range_double.getMessage.contains("Invalid partition definition"))

    sql("DROP TABLE IF EXISTS test_range_bigint")
    val exception_test_range_bigint: Exception = intercept[Exception] {
      sql(
        """
          | CREATE TABLE test_range_bigint(col1 INT, col2 STRING)
          | PARTITIONED BY (col3 BIGINT) STORED BY 'carbondata'
          | TBLPROPERTIES('PARTITION_TYPE'='RANGE', 'RANGE_INFO'='abc,def')
        """.stripMargin)
    }
    assert(exception_test_range_bigint.getMessage.contains("Invalid partition definition"))

    sql("DROP TABLE IF EXISTS test_range_date")
    val exception_test_range_date: Exception = intercept[Exception] {
      sql(
        """
          | CREATE TABLE test_range_date(col1 INT, col2 STRING)
          | PARTITIONED BY (col3 DATE) STORED BY 'carbondata'
          | TBLPROPERTIES('PARTITION_TYPE'='RANGE', 'RANGE_INFO'='abc,def')
        """.stripMargin)
    }
    assert(exception_test_range_date.getMessage.contains("Invalid partition definition"))

    sql("DROP TABLE IF EXISTS test_range_timestamp")
    val exception_test_range_timestamp: Exception = intercept[Exception] {
      sql(
        """
          | CREATE TABLE test_range_timestamp(col1 INT, col2 STRING)
          | PARTITIONED BY (col3 TIMESTAMP) STORED BY 'carbondata'
          | TBLPROPERTIES('PARTITION_TYPE'='RANGE', 'RANGE_INFO'='abc,def')
        """.stripMargin)
    }
    assert(exception_test_range_timestamp.getMessage.contains("Invalid partition definition"))

    sql("DROP TABLE IF EXISTS test_range_decimal")
    val exception_test_range_decimal: Exception = intercept[Exception] {
      sql(
        """
          | CREATE TABLE test_range_decimal(col1 INT, col2 STRING)
          | PARTITIONED BY (col3 DECIMAL(25, 4)) STORED BY 'carbondata'
          | TBLPROPERTIES('PARTITION_TYPE'='RANGE', 'RANGE_INFO'='abc,def')
        """.stripMargin)
    }
    assert(exception_test_range_decimal.getMessage.contains("Invalid partition definition"))

  }

  override def afterAll = {
    dropTable
    CarbonProperties.getInstance()
<<<<<<< HEAD
      .addProperty(CarbonCommonConstants.CARBON_TIMESTAMP_FORMAT, CarbonCommonConstants.CARBON_TIMESTAMP_DEFAULT_FORMAT)
      .addProperty(CarbonCommonConstants.CARBON_DATE_FORMAT, CarbonCommonConstants.CARBON_DATE_DEFAULT_FORMAT)
=======
      .addProperty(CarbonCommonConstants.CARBON_TIMESTAMP_FORMAT, TestQueryExecutor.timestampFormat)
>>>>>>> c7cd0bca
  }

  def dropTable = {
    sql("drop table if exists hashTable")
    sql("drop table if exists rangeTable")
    sql("drop table if exists listTable")
    sql("drop table if exists test")
    sql("DROP TABLE IF EXISTS test_hash_1")
    sql("DROP TABLE IF EXISTS test_hash_2")
    sql("DROP TABLE IF EXISTS test_hash_3")
    sql("DROP TABLE IF EXISTS test_list_int")
    sql("DROP TABLE IF EXISTS test_list_smallint")
    sql("DROP TABLE IF EXISTS test_list_bigint")
    sql("DROP TABLE IF EXISTS test_list_float")
    sql("DROP TABLE IF EXISTS test_list_double")
    sql("DROP TABLE IF EXISTS test_list_date")
    sql("DROP TABLE IF EXISTS test_list_timestamp")
    sql("DROP TABLE IF EXISTS test_list_decimal")
    sql("DROP TABLE IF EXISTS test_range_int")
    sql("DROP TABLE IF EXISTS test_range_smallint")
    sql("DROP TABLE IF EXISTS test_range_bigint")
    sql("DROP TABLE IF EXISTS test_range_float")
    sql("DROP TABLE IF EXISTS test_range_double")
    sql("DROP TABLE IF EXISTS test_range_date")
    sql("DROP TABLE IF EXISTS test_range_timestamp")
    sql("DROP TABLE IF EXISTS test_range_decimal")
  }

}<|MERGE_RESOLUTION|>--- conflicted
+++ resolved
@@ -359,12 +359,8 @@
   override def afterAll = {
     dropTable
     CarbonProperties.getInstance()
-<<<<<<< HEAD
       .addProperty(CarbonCommonConstants.CARBON_TIMESTAMP_FORMAT, CarbonCommonConstants.CARBON_TIMESTAMP_DEFAULT_FORMAT)
       .addProperty(CarbonCommonConstants.CARBON_DATE_FORMAT, CarbonCommonConstants.CARBON_DATE_DEFAULT_FORMAT)
-=======
-      .addProperty(CarbonCommonConstants.CARBON_TIMESTAMP_FORMAT, TestQueryExecutor.timestampFormat)
->>>>>>> c7cd0bca
   }
 
   def dropTable = {
