--- conflicted
+++ resolved
@@ -250,7 +250,7 @@
       .message
       .contains("not found"))
   }
-<<<<<<< HEAD
+
 
   test("test datasource table with specified quotechar") {
 
@@ -268,7 +268,7 @@
     )
   }
 
-=======
+
   test("test streaming Table") {
     dataFrame.write
       .format("carbondata")
@@ -285,7 +285,7 @@
     val isStreaming: String = descResult.collect().find(row=>row(0).asInstanceOf[String].trim.equalsIgnoreCase("streaming")).get.get(1).asInstanceOf[String]
     assert(isStreaming.contains("true"))
   }
->>>>>>> 3dff273b
+
   private def getSortColumnValue(tableName: String): Array[String] = {
     val desc = sql(s"desc formatted $tableName")
     val sortColumnRow = desc.collect.find(r =>
