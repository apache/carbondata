/*
 * Licensed to the Apache Software Foundation (ASF) under one or more
 * contributor license agreements.  See the NOTICE file distributed with
 * this work for additional information regarding copyright ownership.
 * The ASF licenses this file to You under the Apache License, Version 2.0
 * (the "License"); you may not use this file except in compliance with
 * the License.  You may obtain a copy of the License at
 *
 *    http://www.apache.org/licenses/LICENSE-2.0
 *
 * Unless required by applicable law or agreed to in writing, software
 * distributed under the License is distributed on an "AS IS" BASIS,
 * WITHOUT WARRANTIES OR CONDITIONS OF ANY KIND, either express or implied.
 * See the License for the specific language governing permissions and
 * limitations under the License.
 */

package org.apache.spark.sql

import java.nio.charset.Charset
import java.util
import java.util.regex.{Matcher, Pattern}

import scala.collection.JavaConverters._
import scala.collection.mutable.LinkedHashSet
import scala.language.implicitConversions
import scala.util.matching.Regex

import org.apache.hadoop.hive.ql.lib.Node
import org.apache.hadoop.hive.ql.parse._
import org.apache.spark.Logging
import org.apache.spark.sql.catalyst.{SqlLexical, _}
import org.apache.spark.sql.catalyst.analysis._
import org.apache.spark.sql.catalyst.plans.logical._
import org.apache.spark.sql.catalyst.trees.CurrentOrigin
import org.apache.spark.sql.execution.command.{DimensionRelation, _}
import org.apache.spark.sql.execution.datasources.DescribeCommand
import org.apache.spark.sql.hive.HiveQlWrapper

import org.carbondata.core.carbon.metadata.datatype.DataType
import org.carbondata.core.constants.CarbonCommonConstants
import org.carbondata.core.util.DataTypeUtil
import org.carbondata.spark.exception.MalformedCarbonCommandException
import org.carbondata.spark.util.CommonUtil

/**
 * Parser for All Carbon DDL, DML cases in Unified context
 */
class CarbonSqlParser()
  extends AbstractSparkSQLParser with Logging {

  protected val AGGREGATE = Keyword("AGGREGATE")
  protected val AS = Keyword("AS")
  protected val AGGREGATION = Keyword("AGGREGATION")
  protected val ALL = Keyword("ALL")
  protected val HIGH_CARDINALITY_DIMS = Keyword("NO_DICTIONARY")
  protected val BEFORE = Keyword("BEFORE")
  protected val BY = Keyword("BY")
  protected val CARDINALITY = Keyword("CARDINALITY")
  protected val CLASS = Keyword("CLASS")
  protected val CLEAN = Keyword("CLEAN")
  protected val COLS = Keyword("COLS")
  protected val COLUMNS = Keyword("COLUMNS")
  protected val CREATE = Keyword("CREATE")
  protected val CUBE = Keyword("CUBE")
  protected val CUBES = Keyword("CUBES")
  protected val DATA = Keyword("DATA")
  protected val DATABASES = Keyword("DATABASES")
  protected val DELETE = Keyword("DELETE")
  protected val DELIMITER = Keyword("DELIMITER")
  protected val DESCRIBE = Keyword("DESCRIBE")
  protected val DESC = Keyword("DESC")
  protected val DETAIL = Keyword("DETAIL")
  protected val DIMENSIONS = Keyword("DIMENSIONS")
  protected val DIMFOLDERPATH = Keyword("DIMFOLDERPATH")
  protected val DROP = Keyword("DROP")
  protected val ESCAPECHAR = Keyword("ESCAPECHAR")
  protected val EXCLUDE = Keyword("EXCLUDE")
  protected val EXTENDED = Keyword("EXTENDED")
  protected val FORMATTED = Keyword("FORMATTED")
  protected val FACT = Keyword("FACT")
  protected val FIELDS = Keyword("FIELDS")
  protected val FILEHEADER = Keyword("FILEHEADER")
  protected val FILES = Keyword("FILES")
  protected val FROM = Keyword("FROM")
  protected val HIERARCHIES = Keyword("HIERARCHIES")
  protected val IN = Keyword("IN")
  protected val INCLUDE = Keyword("INCLUDE")
  protected val INPATH = Keyword("INPATH")
  protected val INTO = Keyword("INTO")
  protected val LEVELS = Keyword("LEVELS")
  protected val LIKE = Keyword("LIKE")
  protected val LOAD = Keyword("LOAD")
  protected val LOADS = Keyword("LOADS")
  protected val LOCAL = Keyword("LOCAL")
  protected val MAPPED = Keyword("MAPPED")
  protected val MEASURES = Keyword("MEASURES")
  protected val MULTILINE = Keyword("MULTILINE")
  protected val COMPLEX_DELIMITER_LEVEL_1 = Keyword("COMPLEX_DELIMITER_LEVEL_1")
  protected val COMPLEX_DELIMITER_LEVEL_2 = Keyword("COMPLEX_DELIMITER_LEVEL_2")
  protected val OPTIONS = Keyword("OPTIONS")
  protected val OUTPATH = Keyword("OUTPATH")
  protected val OVERWRITE = Keyword("OVERWRITE")
  protected val PARTITION_COUNT = Keyword("PARTITION_COUNT")
  protected val PARTITIONDATA = Keyword("PARTITIONDATA")
  protected val PARTITIONER = Keyword("PARTITIONER")
  protected val QUOTECHAR = Keyword("QUOTECHAR")
  protected val RELATION = Keyword("RELATION")
  protected val SCHEMAS = Keyword("SCHEMAS")
  protected val SHOW = Keyword("SHOW")
  protected val TABLES = Keyword("TABLES")
  protected val TABLE = Keyword("TABLE")
  protected val TERMINATED = Keyword("TERMINATED")
  protected val TYPE = Keyword("TYPE")
  protected val USE = Keyword("USE")
  protected val WHERE = Keyword("WHERE")
  protected val WITH = Keyword("WITH")
  protected val AGGREGATETABLE = Keyword("AGGREGATETABLE")
  protected val SUM = Keyword("sum")
  protected val COUNT = Keyword("count")
  protected val AVG = Keyword("avg")
  protected val MAX = Keyword("max")
  protected val MIN = Keyword("min")
  protected val DISTINCT = Keyword("distinct")
  protected val DISTINCT_COUNT = Keyword("distinct-count")
  protected val SUM_DISTINCT = Keyword("sum-distinct")
  protected val ABS = Keyword("abs")

  protected val FOR = Keyword("FOR")
  protected val SCRIPTS = Keyword("SCRIPTS")
  protected val USING = Keyword("USING")
  protected val LIMIT = Keyword("LIMIT")
  protected val DEFAULTS = Keyword("DEFAULTS")
  protected val ALTER = Keyword("ALTER")
  protected val ADD = Keyword("ADD")

  protected val IF = Keyword("IF")
  protected val NOT = Keyword("NOT")
  protected val EXISTS = Keyword("EXISTS")
  protected val DIMENSION = Keyword("DIMENSION")
  protected val STARTTIME = Keyword("STARTTIME")
  protected val SEGMENTS = Keyword("SEGMENTS")
  protected val SEGMENT = Keyword("SEGMENT")

  protected val doubleQuotedString = "\"([^\"]+)\"".r
  protected val singleQuotedString = "'([^']+)'".r

  protected val newReservedWords =
    this.getClass
      .getMethods
      .filter(_.getReturnType == classOf[Keyword])
      .map(_.invoke(this).asInstanceOf[Keyword].str)

  override val lexical = {
    val sqllex = new SqlLexical()
    sqllex.initialize(newReservedWords)
    sqllex

  }

  import lexical.Identifier
  implicit def regexToParser(regex: Regex): Parser[String] = acceptMatch(
    s"identifier matching regex ${regex}",
    { case Identifier(str) if regex.unapplySeq(str).isDefined => str }
  )
  override def parse(input: String): LogicalPlan = synchronized {
    // Initialize the Keywords.
    initLexical
    phrase(start)(new lexical.Scanner(input)) match {
      case Success(plan, _) => plan match {
        case x: LoadCube =>
          x.inputSqlString = input
          x
        case logicalPlan => logicalPlan
      }
      case failureOrError => sys.error(failureOrError.toString)
    }
  }

  override protected lazy val start: Parser[LogicalPlan] =
    loadManagement | describeTable | showLoads | alterTable | createTable

  protected lazy val loadManagement: Parser[LogicalPlan] = deleteLoadsByID | deleteLoadsByLoadDate |
    cleanFiles | loadDataNew

  protected lazy val aggregates: Parser[Seq[AggregateTableAttributes]] =
    repsep((aggregateExpression | aggAttribute), ",")

  protected lazy val aggAttribute: Parser[AggregateTableAttributes] =
    (ident | stringLit) ^^ {
      case e1 => AggregateTableAttributes(e1)
    }

  protected lazy val aggregateExpression: Parser[AggregateTableAttributes] =
    (SUM ~> "(" ~> (ident | stringLit) <~ ")" ^^
      { case e1 => AggregateTableAttributes(e1, SUM.str) } |
      COUNT ~> "(" ~> (ident | stringLit) <~ ")" ^^
        { case e1 => AggregateTableAttributes(e1, COUNT.str) } |
      MAX ~> "(" ~> (ident | stringLit) <~ ")" ^^
        { case e1 => AggregateTableAttributes(e1, MAX.str) } |
      MIN ~> "(" ~> (ident | stringLit) <~ ")" ^^
        { case e1 => AggregateTableAttributes(e1, MIN.str) } |
      COUNT ~> "(" ~> DISTINCT ~> (ident | stringLit) <~ ")" ^^
        { case e1 => AggregateTableAttributes(e1,
          DISTINCT_COUNT.str)
        } |
      DISTINCT ~> COUNT ~> "(" ~> (ident | stringLit) <~ ")" ^^
        { case e1 => AggregateTableAttributes(e1,
          COUNT.str)
        } |
      SUM ~> "(" ~> DISTINCT ~> (ident | stringLit) <~ ")" ^^
        { case e1 => AggregateTableAttributes(e1,
          SUM_DISTINCT.str)
        } |
      AVG ~> "(" ~> (ident | stringLit) <~ ")" ^^
        { case e1 => AggregateTableAttributes(e1, AVG.str) }
      )

  protected lazy val defaultExpr =
    (ident | stringLit) ~ ("=" ~> (ident | stringLit | numericLit)) ^^ {
      case e1 ~ e2 =>
        Default(e1, e2.toString())
    }

  protected lazy val defaultVals =
    rep1sep(defaultExpr, ",")

  protected lazy val defaultDefn =
    DEFAULTS ~> ("[" ~> defaultVals <~ "]")

  protected lazy val defaultOptions =
    ("(" ~> (noDictionaryDims).? ~ (aggregation).? ~ defaultDefn.? <~ ")")

  protected lazy val dropDefinition =
    DROP ~> "(" ~> rep1sep((stringLit | ident), ",") <~ ")"

  protected lazy val aggOptionsForShowCreate =
    (aggregation).? ~ (",".? ~> partitioner).?
  protected lazy val aggOptions =
    (noDictionaryDims).? ~ (",".? ~> aggregation).? ~ (",".? ~> partitioner).?
  protected lazy val showcreateCubeOptionDef =
    ("(" ~> aggOptionsForShowCreate <~ ")")

  protected lazy val createCubeOptionDef =
    ("(" ~> aggOptions <~ ")")

  protected val escapedIdentifier = "`([^`]+)`".r

<<<<<<< HEAD

  protected lazy val showCreateCube: Parser[LogicalPlan] =
    SHOW ~> CREATE ~> CUBE ~> (IF ~> NOT ~> EXISTS).? ~ (ident <~ ".").? ~ ident ~
      showCubeDefinition ~
      (OPTIONS ~> showcreateCubeOptionDef).? <~ (";").? ^^ {
      case exists ~ schemaName ~ cubeName ~ cubeDefinition ~ options =>
        val (dimCols, msrCols, fromKeyword, withKeyword, source,
        factFieldsList, dimRelations, simpleDimRelations) =
          cubeDefinition match {
            case _ ~ _ ~ Some(_) ~ Some(_) => sys
              .error("FROM and WITH keywords can not be used together")

            case dimCols ~ msrCols ~ fromBody ~ withBody =>
              val (fromKeyword, source, factFieldsList, dimRelations) = fromBody match {
                case Some(fromKeyword ~ source ~ factFieldsList ~ dimRelations) =>
                  (fromKeyword, source, factFieldsList, dimRelations)

                case _ => ("", "", None, None)
              }

              val (withKeyword, simpleDimRelations) = withBody match {
                case Some(withKeyword ~ simpleDimRelations) => (withKeyword, simpleDimRelations)
                case _ => ("", Seq())
              }

              (dimCols.getOrElse(Seq()), msrCols
                .getOrElse(Seq()), fromKeyword, withKeyword, source, factFieldsList,
                dimRelations.getOrElse(Seq()), simpleDimRelations)
          }

        val (aggregation, partitioner) = options match {
          case Some(aggregation ~ partitioner) => (aggregation.getOrElse(Seq()), partitioner)
          case _ => (Seq(), None)
        }

        ShowCreateCubeCommand(tableModel(exists.isDefined,
          schemaName.getOrElse("default"), schemaName, cubeName.toLowerCase(),
          reorderDimensions(dimCols.map(f => normalizeType(f)).map(f => addParent(f))),
          msrCols.map(f => normalizeType(f)), fromKeyword, withKeyword, source,
          factFieldsList, dimRelations, simpleDimRelations, None, None, aggregation,
          partitioner, null))

    }

=======
>>>>>>> a743b771
  private def reorderDimensions(dims: Seq[Field]): Seq[Field] = {
    var complexDimensions: Seq[Field] = Seq()
    var dimensions: Seq[Field] = Seq()
    dims.foreach { dimension =>
      dimension.dataType.getOrElse("NIL") match {
        case "Array" => complexDimensions = complexDimensions:+dimension
        case "Struct" => complexDimensions = complexDimensions:+dimension
        case _ => dimensions = dimensions:+dimension
      }
    }
    dimensions ++ complexDimensions
  }

  protected lazy val alterTable: Parser[LogicalPlan] =
    ALTER ~> TABLE ~> restInput ^^ {
      case statement =>
        try {
          // DDl will be parsed and we get the AST tree from the HiveQl
          val node = HiveQlWrapper.getAst("alter table " + statement)
          // processing the AST tree
          nodeToPlanForAlterTable(node)
        } catch {
          // MalformedCarbonCommandException need to be throw directly, parser will catch it
          case ce: MalformedCarbonCommandException =>
            throw ce
        }
    }

  /**
   * For handling the create table DDl systax compatible to Hive syntax
   */
  protected lazy val createTable: Parser[LogicalPlan] =
    restInput ^^ {

      case statement =>
        try {
          // DDl will be parsed and we get the AST tree from the HiveQl
          val node = HiveQlWrapper.getAst(statement)
          // processing the AST tree
          nodeToPlan(node)
        } catch {
          // MalformedCarbonCommandException need to be throw directly, parser will catch it
          case ce: MalformedCarbonCommandException =>
            throw ce
          case e: Exception =>
            sys.error("Parsing error") // no need to do anything.
        }
    }

  private def getScaleAndPrecision(dataType: String): (Int, Int) = {
    val m: Matcher = Pattern.compile("^decimal\\(([^)]+)\\)").matcher(dataType)
    m.find()
    val matchedString: String = m.group(1)
    val scaleAndPrecision = matchedString.split(",")
    (Integer.parseInt(scaleAndPrecision(0)), Integer.parseInt(scaleAndPrecision(1)))
  }

  /**
   * This function will traverse the tree and logical plan will be formed using that.
   *
   * @param node
   * @return LogicalPlan
   */
  protected def nodeToPlan(node: Node): LogicalPlan = {
    node match {
      // if create table taken is found then only we will handle.
      case Token("TOK_CREATETABLE", children) =>

        var fields: Seq[Field] = Seq[Field]()
        var tableComment: String = ""
        var tableProperties = Map[String, String]()
        var partitionCols: Seq[PartitionerField] = Seq[PartitionerField]()
        var likeTableName: String = ""
        var storedBy: String = ""
        var ifNotExistPresent: Boolean = false
        var dbName: Option[String] = None
        var tableName: String = ""

        children.collect {
          // collecting all the field  list
          case list@Token("TOK_TABCOLLIST", _) =>
            val cols = BaseSemanticAnalyzer.getColumns(list, true)
            if (cols != null) {
              val dupColsGrp = cols.asScala
                                 .groupBy(x => x.getName) filter { case (_, colList) => colList
                                                                                          .size > 1
                               }
              if (dupColsGrp.size > 0) {
                var columnName: String = ""
                dupColsGrp.toSeq.foreach(columnName += _._1 + ", ")
                columnName = columnName.substring(0, columnName.lastIndexOf(", "))
                val errorMessage = "Duplicate column name: " + columnName + " found in table " +
                                   ".Please check create table statement."
                throw new MalformedCarbonCommandException(errorMessage)
              }
              cols.asScala.map { col =>
                val columnName = col.getName()
                val dataType = Option(col.getType)
                val name = Option(col.getName())
                // This is to parse complex data types
                val f: Field = anyFieldDef(new lexical.Scanner(col.getName + ' ' + col.getType))
                match {
                  case Success(field, _) => field
                  case failureOrError => new Field(columnName, dataType, name, None, null,
                    Some("columnar"))
                }
                if ("decimal".equalsIgnoreCase(f.dataType.getOrElse(""))) {
                  val (precision, scale) = getScaleAndPrecision(col.getType)
                  f.precision = precision
                  f.scale = scale
                }
                fields ++= Seq(f)
              }
            }

          case Token("TOK_IFNOTEXISTS", _) =>
            ifNotExistPresent = true

          case t@Token("TOK_TABNAME", _) =>
            val (db, tblName) = extractDbNameTableName(t)
            dbName = db
            tableName = tblName.toLowerCase()

          case Token("TOK_TABLECOMMENT", child :: Nil) =>
            tableComment = BaseSemanticAnalyzer.unescapeSQLString(child.getText)

          case Token("TOK_TABLEPARTCOLS", list@Token("TOK_TABCOLLIST", _) :: Nil) =>
            val cols = BaseSemanticAnalyzer.getColumns(list(0), false)
            if (cols != null) {
              cols.asScala.map { col =>
                val columnName = col.getName()
                val dataType = Option(col.getType)
                val comment = col.getComment
                val partitionCol = new PartitionerField(columnName, dataType, comment)
                partitionCols ++= Seq(partitionCol)
              }
            }
          case Token("TOK_TABLEPROPERTIES", list :: Nil) =>
            tableProperties ++= getProperties(list)

          case Token("TOK_LIKETABLE", child :: Nil) =>
            likeTableName = child.getChild(0).getText()

          case Token("TOK_STORAGEHANDLER", child :: Nil) =>
            storedBy = BaseSemanticAnalyzer.unescapeSQLString(child.getText)

          case _ => // Unsupport features
        }

        if (!storedBy.equals(CarbonContext.datasourceName)) {
          // TODO: should execute by Hive instead of error
          sys.error("Not a carbon format request")
        }

      // validate tblProperties
      if (!CommonUtil.validateTblProperties(tableProperties, fields)) {
        throw new MalformedCarbonCommandException("Invalid table properties")
      }
      // prepare table model of the collected tokens
      val tableModel: tableModel = prepareTableModel(ifNotExistPresent, dbName, tableName, fields,
        partitionCols,
        tableProperties)

        // get logical plan.
        CreateCube(tableModel)

    }
  }

  /**
   * This function will traverse the tree and logical plan will be formed using that.
   *
   * @param node
   * @return LogicalPlan
   */
  protected def nodeToPlanForAlterTable(node: Node): LogicalPlan = {
    node match {
      // if create table taken is found then only we will handle.
      case Token("TOK_ALTERTABLE", children) =>

        var dbName: Option[String] = None
        var tableName: String = ""
        var compactionType: String = ""

        children.collect {

          case t@Token("TOK_TABNAME", _) =>
            val (db, tblName) = extractDbNameTableName(t)
            dbName = db
            tableName = tblName

          case Token("TOK_ALTERTABLE_COMPACT", child :: Nil) =>
            compactionType = BaseSemanticAnalyzer.unescapeSQLString(child.getText)

          case _ => // Unsupport features
        }

        if (compactionType.equalsIgnoreCase("minor") || compactionType.equalsIgnoreCase("major")) {
          val altertablemodel = AlterTableModel(dbName, tableName, compactionType)
          AlterTableCompaction(altertablemodel)
        }
        else {
          sys.error("Invalid compaction type, supported values are 'major' and 'minor'")
        }

    }
  }

  /**
   * This will prepate the Model from the Tree details.
   *
   * @param ifNotExistPresent
   * @param dbName
   * @param tableName
   * @param fields
   * @param partitionCols
   * @param tableProperties
   * @return
   */
  protected def prepareTableModel(ifNotExistPresent: Boolean, dbName: Option[String]
                                  , tableName: String, fields: Seq[Field],
                                  partitionCols: Seq[PartitionerField],
                                  tableProperties: Map[String, String]): tableModel
  = {

    var (dims: Seq[Field], noDictionaryDims: Seq[String]) = extractDimColsAndNoDictionaryFields(
      fields, tableProperties)
    val msrs: Seq[Field] = extractMsrColsFromFields(fields, tableProperties)

    // column properties
    val colProps = extractColumnProperties(fields, tableProperties)
    // get column groups configuration from table properties.
    val groupCols: Seq[String] = updateColumnGroupsInField(tableProperties,
        noDictionaryDims, msrs, dims)

    // get no inverted index columns from table properties.
    val noInvertedIdxCols = extractNoInvertedIndexColumns(fields, tableProperties)


    val partitioner: Option[Partitioner] = getPartitionerObject(partitionCols, tableProperties)

    tableModel(ifNotExistPresent,
      dbName.getOrElse("default"), dbName, tableName,
      reorderDimensions(dims.map(f => normalizeType(f)).map(f => addParent(f))),
      msrs.map(f => normalizeType(f)), "", null, "",
      None, Seq(), null, Option(noDictionaryDims), Option(noInvertedIdxCols), null, partitioner,
      groupCols, Some(colProps))
  }

  /**
   * Extract the column groups configuration from table properties.
   * Based on this Row groups of fields will be determined.
   *
   * @param tableProperties
   * @return
   */
  protected def updateColumnGroupsInField(tableProperties: Map[String, String],
      noDictionaryDims: Seq[String],
      msrs: Seq[Field],
      dims: Seq[Field]): Seq[String] = {
    if (None != tableProperties.get(CarbonCommonConstants.COLUMN_GROUPS)) {

      var splittedColGrps: Seq[String] = Seq[String]()
      val nonSplitCols: String = tableProperties.get(CarbonCommonConstants.COLUMN_GROUPS).get

      // row groups will be specified in table properties like -> "(col1,col2),(col3,col4)"
      // here first splitting the value by () . so that the above will be splitted into 2 strings.
      // [col1,col2] [col3,col4]
      val m: Matcher = Pattern.compile("\\(([^)]+)\\)").matcher(nonSplitCols)
      while (m.find()) {
        val oneGroup: String = m.group(1)
        CommonUtil.validateColumnGroup(oneGroup, noDictionaryDims, msrs, splittedColGrps, dims)
        val arrangedColGrp = rearrangedColumnGroup(oneGroup, dims)
        splittedColGrps :+= arrangedColGrp
      }
      // This will  be furthur handled.
      splittedColGrps
    }
    else {
      null
    }
  }

  def rearrangedColumnGroup(colGroup: String, dims: Seq[Field]): String = {
    // if columns in column group is not in schema order than arrange it in schema order
    var colGrpFieldIndx: Seq[Int] = Seq[Int]()
    colGroup.split(',').map(_.trim).foreach { x =>
      dims.zipWithIndex.foreach { dim =>
        if (dim._1.column.equalsIgnoreCase(x)) {
          colGrpFieldIndx :+= dim._2
        }
      }
    }
    // sort it
    colGrpFieldIndx = colGrpFieldIndx.sorted
    // check if columns in column group is in schema order
    if (!checkIfInSequence(colGrpFieldIndx)) {
      throw new MalformedCarbonCommandException("Invalid column group:" + colGroup)
    }
    def checkIfInSequence(colGrpFieldIndx: Seq[Int]): Boolean = {
      for (i <- 0 until (colGrpFieldIndx.length - 1)) {
        if ((colGrpFieldIndx(i + 1) - colGrpFieldIndx(i)) != 1) {
          throw new MalformedCarbonCommandException(
            "Invalid column group,column in group should be contiguous as per schema.")
        }
      }
      true
    }
    val colGrpNames: StringBuilder = StringBuilder.newBuilder
    for (i <- 0 until colGrpFieldIndx.length) {
      colGrpNames.append(dims(colGrpFieldIndx(i)).column)
      if (i < (colGrpFieldIndx.length - 1)) {
        colGrpNames.append(",")
      }
    }
    colGrpNames.toString()
  }


  /**
   * For getting the partitioner Object
   *
   * @param partitionCols
   * @param tableProperties
   * @return
   */
  protected def getPartitionerObject(partitionCols: Seq[PartitionerField],
                                     tableProperties: Map[String, String]):
  Option[Partitioner] = {

    // by default setting partition class empty.
    // later in cube schema it is setting to default value.
    var partitionClass: String = ""
    var partitionCount: Int = 1
    var partitionColNames: Array[String] = Array[String]()
    if (None != tableProperties.get(CarbonCommonConstants.PARTITIONCLASS)) {
      partitionClass = tableProperties.get(CarbonCommonConstants.PARTITIONCLASS).get
    }

    if (None != tableProperties.get(CarbonCommonConstants.PARTITIONCOUNT)) {
      try {
        partitionCount = tableProperties.get(CarbonCommonConstants.PARTITIONCOUNT).get.toInt
      } catch {
        case e: Exception => // no need to do anything.
      }
    }

    partitionCols.foreach(col =>
      partitionColNames :+= col.partitionColumn
    )

    // this means user has given partition cols list
    if (!partitionColNames.isEmpty) {
      return Option(Partitioner(partitionClass, partitionColNames, partitionCount, null))
    }
    // if partition cols are not given then no need to do partition.
    None
  }

  protected def extractColumnProperties(fields: Seq[Field], tableProperties: Map[String, String]):
  util.Map[String, util.List[ColumnProperty]] = {
    val colPropMap = new util.HashMap[String, util.List[ColumnProperty]]()
    fields.foreach { field =>
      if (field.children.isDefined && field.children.get != null) {
        fillAllChildrenColumnProperty(field.column, field.children, tableProperties, colPropMap)
      } else {
        fillColumnProperty(None, field.column, tableProperties, colPropMap)
      }
    }
    colPropMap
  }

  protected def fillAllChildrenColumnProperty(parent: String, fieldChildren: Option[List[Field]],
    tableProperties: Map[String, String],
    colPropMap: util.HashMap[String, util.List[ColumnProperty]]) {
    fieldChildren.foreach(fields => {
      fields.foreach(field => {
        fillColumnProperty(Some(parent), field.column, tableProperties, colPropMap)
      }
      )
    }
    )
  }

  protected def fillColumnProperty(parentColumnName: Option[String],
    columnName: String,
    tableProperties: Map[String, String],
    colPropMap: util.HashMap[String, util.List[ColumnProperty]]) {
    val (tblPropKey, colProKey) = getKey(parentColumnName, columnName)
    val colProps = CommonUtil.getColumnProperties(tblPropKey, tableProperties)
    if (None != colProps) {
      colPropMap.put(colProKey, colProps.get)
    }
  }

  def getKey(parentColumnName: Option[String],
    columnName: String): (String, String) = {
    if (None != parentColumnName) {
      if (columnName == "val") {
        (parentColumnName.get, parentColumnName.get + "." + columnName)
      } else {
        (parentColumnName.get + "." + columnName, parentColumnName.get + "." + columnName)
      }
    } else {
      (columnName, columnName)
    }
  }
  /**
   * This will extract the no inverted columns fields.
   * By default all dimensions use inverted index.
   *
   * @param fields
   * @param tableProperties
   * @return
   */
  protected def extractNoInvertedIndexColumns(fields: Seq[Field],
                                              tableProperties: Map[String, String]):
  Seq[String] = {
    // check whether the column name is in fields
    var noInvertedIdxColsProps: Array[String] = Array[String]()
    var noInvertedIdxCols: Seq[String] = Seq[String]()

    if (tableProperties.get("NO_INVERTED_INDEX").isDefined) {
      noInvertedIdxColsProps =
        tableProperties.get("NO_INVERTED_INDEX").get.split(',').map(_.trim)
      noInvertedIdxColsProps
        .map { noInvertedIdxColProp =>
        if (!fields.exists(x => x.column.equalsIgnoreCase(noInvertedIdxColProp))) {
          val errormsg = "NO_INVERTED_INDEX column: " + noInvertedIdxColProp +
            " does not exist in table. Please check create table statement."
          throw new MalformedCarbonCommandException(errormsg)
        }
      }
    }
    // check duplicate columns and only 1 col left
    val distinctCols = noInvertedIdxColsProps.toSet
    // extract the no inverted index columns
    fields.foreach( field => {
      if (distinctCols.exists(x => x.equalsIgnoreCase(field.column))) {
        noInvertedIdxCols :+= field.column
      }
    }
    )
    noInvertedIdxCols
  }

  /**
   * This will extract the Dimensions and NoDictionary Dimensions fields.
   * By default all string cols are dimensions.
   *
   * @param fields
   * @param tableProperties
   * @return
   */
  protected def extractDimColsAndNoDictionaryFields(fields: Seq[Field],
                                                    tableProperties: Map[String, String]):
  (Seq[Field], Seq[String]) = {
    var dimFields: LinkedHashSet[Field] = LinkedHashSet[Field]()
    var dictExcludeCols: Array[String] = Array[String]()
    var noDictionaryDims: Seq[String] = Seq[String]()
    var dictIncludeCols: Seq[String] = Seq[String]()

    // All excluded cols should be there in create table cols
    if (tableProperties.get(CarbonCommonConstants.DICTIONARY_EXCLUDE).isDefined) {
      dictExcludeCols =
        tableProperties.get(CarbonCommonConstants.DICTIONARY_EXCLUDE).get.split(',').map(_.trim)
      dictExcludeCols
        .map { dictExcludeCol =>
          if (!fields.exists(x => x.column.equalsIgnoreCase(dictExcludeCol))) {
            val errormsg = "DICTIONARY_EXCLUDE column: " + dictExcludeCol +
              " does not exist in table. Please check create table statement."
            throw new MalformedCarbonCommandException(errormsg)
          } else {
            val dataType = fields.find (x =>
              x.column.equalsIgnoreCase(dictExcludeCol)).get.dataType.get
            if (isComplexDimDictionaryExclude(dataType)) {
              val errormsg = "DICTIONARY_EXCLUDE is unsupported for complex datatype column: " +
                dictExcludeCol
              throw new MalformedCarbonCommandException(errormsg)
            } else if (isDoubleDecimalColDictionaryExclude(dataType)) {
              val errorMsg = "DICTIONARY_EXCLUDE is unsupported for " + dataType.toLowerCase() +
                " data type column: " + dictExcludeCol
              throw new MalformedCarbonCommandException(errorMsg)
            }
          }
        }
    }
    // All included cols should be there in create table cols
    if (tableProperties.get(CarbonCommonConstants.DICTIONARY_INCLUDE).isDefined) {
      dictIncludeCols =
        tableProperties.get(CarbonCommonConstants.DICTIONARY_INCLUDE).get.split(",").map(_.trim)
      dictIncludeCols.map { distIncludeCol =>
          if (!fields.exists(x => x.column.equalsIgnoreCase(distIncludeCol.trim))) {
            val errormsg = "DICTIONARY_INCLUDE column: " + distIncludeCol.trim +
              " does not exist in table. Please check create table statement."
            throw new MalformedCarbonCommandException(errormsg)
          }
        }
    }

    // include cols should contain exclude cols
    dictExcludeCols.foreach { dicExcludeCol =>
      if (dictIncludeCols.exists(x => x.equalsIgnoreCase(dicExcludeCol))) {
        val errormsg = "DICTIONARY_EXCLUDE can not contain the same column: " + dicExcludeCol +
          " with DICTIONARY_INCLUDE. Please check create table statement."
        throw new MalformedCarbonCommandException(errormsg)
      }
    }

    // by default consider all String cols as dims and if any dictionary exclude is present then
    // add it to noDictionaryDims list. consider all dictionary excludes/include cols as dims
    fields.foreach(field => {

      if (dictExcludeCols.toSeq.exists(x => x.equalsIgnoreCase(field.column))) {
        if (DataTypeUtil.getDataType(field.dataType.get.toUpperCase()) != DataType.TIMESTAMP) {
          noDictionaryDims :+= field.column
        }
        dimFields += field
      }
      else if (dictIncludeCols.exists(x => x.equalsIgnoreCase(field.column))) {
        dimFields += (field)
      }
      else if (isDetectAsDimentionDatatype(field.dataType.get)) {
        dimFields += (field)
      }
    }
    )

    (dimFields.toSeq, noDictionaryDims)
  }
  /**
   * It fills non string dimensions in dimFields
   */
  def fillNonStringDimension(dictIncludeCols: Seq[String],
    field: Field, dimFields: LinkedHashSet[Field]) {
    var dictInclude = false
    if (dictIncludeCols.nonEmpty) {
      dictIncludeCols.foreach(dictIncludeCol =>
        if (field.column.equalsIgnoreCase(dictIncludeCol)) {
          dictInclude = true
        })
    }
    if (dictInclude) {
      dimFields += field
    }
  }

  /**
   * detect dimention data type
   *
   * @param dimensionDatatype
   */
  def isDetectAsDimentionDatatype(dimensionDatatype: String): Boolean = {
    val dimensionType = Array("string", "array", "struct", "timestamp")
    dimensionType.exists(x => x.equalsIgnoreCase(dimensionDatatype))
  }

  /**
   * detects whether complex dimension is part of dictionary_exclude
   */
  def isComplexDimDictionaryExclude(dimensionDataType: String): Boolean = {
    val dimensionType = Array("array", "struct")
    dimensionType.exists(x => x.equalsIgnoreCase(dimensionDataType))
  }

   /**
    * detects whether double or decimal column is part of dictionary_exclude
    */
  def isDoubleDecimalColDictionaryExclude(columnDataType: String): Boolean = {
    val dataTypes = Array("double", "decimal")
    dataTypes.exists(x => x.equalsIgnoreCase(columnDataType))
  }

  /**
   * Extract the Measure Cols fields. By default all non string cols will be measures.
   *
   * @param fields
   * @param tableProperties
   * @return
   */
  protected def extractMsrColsFromFields(fields: Seq[Field],
                                         tableProperties: Map[String, String]): Seq[Field] = {
    var msrFields: Seq[Field] = Seq[Field]()
    var dictIncludedCols: Array[String] = Array[String]()
    var dictExcludedCols: Array[String] = Array[String]()

    // get all included cols
    if (None != tableProperties.get(CarbonCommonConstants.DICTIONARY_INCLUDE)) {
      dictIncludedCols =
        tableProperties.get(CarbonCommonConstants.DICTIONARY_INCLUDE).get.split(',').map(_.trim)
    }

    // get all excluded cols
    if (None != tableProperties.get(CarbonCommonConstants.DICTIONARY_EXCLUDE)) {
      dictExcludedCols =
        tableProperties.get(CarbonCommonConstants.DICTIONARY_EXCLUDE).get.split(',').map(_.trim)
    }

    // by default consider all non string cols as msrs. consider all include/ exclude cols as dims
    fields.foreach(field => {
      if (!isDetectAsDimentionDatatype(field.dataType.get)) {
          if (!dictIncludedCols.exists(x => x.equalsIgnoreCase(field.column)) &&
            !dictExcludedCols.exists(x => x.equalsIgnoreCase(field.column))) {
            msrFields :+= field
          }
      }
    })

    msrFields
  }

  /**
   * Extract the DbName and table name.
   *
   * @param tableNameParts
   * @return
   */
  protected def extractDbNameTableName(tableNameParts: Node): (Option[String], String) = {
    val (db, tableName) =
      tableNameParts.getChildren.asScala.map {
        case Token(part, Nil) => cleanIdentifier(part)
      } match {
        case Seq(tableOnly) => (None, tableOnly)
        case Seq(databaseName, table) => (Some(databaseName), table)
      }

    (db, tableName)
  }

  protected def cleanIdentifier(ident: String): String = ident match {
    case escapedIdentifier(i) => i
    case plainIdent => plainIdent
  }

  protected def getClauses(clauseNames: Seq[String], nodeList: Seq[ASTNode]): Seq[Option[Node]] = {
    var remainingNodes = nodeList
    val clauses = clauseNames.map { clauseName =>
      val (matches, nonMatches) = remainingNodes.partition(_.getText.toUpperCase == clauseName)
      remainingNodes = nonMatches ++ (if (matches.nonEmpty) matches.tail else Nil)
      matches.headOption
    }

    if (remainingNodes.nonEmpty) {
      sys.error(
        s"""Unhandled clauses:
           |You are likely trying to use an unsupported carbon feature."""".stripMargin)
    }
    clauses
  }

  object Token {
    /** @return matches of the form (tokenName, children). */
    def unapply(t: Any): Option[(String, Seq[ASTNode])] = t match {
      case t: ASTNode =>
        CurrentOrigin.setPosition(t.getLine, t.getCharPositionInLine)
        Some((t.getText,
          Option(t.getChildren).map(_.asScala.toList).getOrElse(Nil).asInstanceOf[Seq[ASTNode]]))
      case _ => None
    }
  }

  /**
   * Extract the table properties token
   *
   * @param node
   * @return
   */
  protected def getProperties(node: Node): Seq[(String, String)] = node match {
    case Token("TOK_TABLEPROPLIST", list) =>
      list.map {
        case Token("TOK_TABLEPROPERTY", Token(key, Nil) :: Token(value, Nil) :: Nil) =>
          (unquoteString(key) -> unquoteString(value))
      }
  }

  protected def unquoteString(str: String) = str match {
    case singleQuotedString(s) => s.toLowerCase()
    case doubleQuotedString(s) => s.toLowerCase()
    case other => other
  }

<<<<<<< HEAD
  protected lazy val createCube: Parser[LogicalPlan] =
    CREATE ~> CUBE ~> (IF ~> NOT ~> EXISTS).? ~ (ident <~ ".").? ~ ident ~
      cubeDefinition ~
      (OPTIONS ~> createCubeOptionDef).? <~ (";").? ^^ {
      case exists ~ schemaName ~ cubeName ~ cubeDefinition ~ options =>
        val (dimCols, msrCols, withKeyword, simpleDimRelations) = cubeDefinition match {

          case dimCols ~ msrCols ~ withBody =>
            val (withKeyword, simpleDimRelations) = withBody match {
              case Some(withKeyword ~ simpleDimRelations) => (withKeyword, simpleDimRelations)
              case _ => ("", Seq())
            }

            (dimCols.getOrElse(Seq()), msrCols.getOrElse(Seq()), withKeyword, simpleDimRelations)
        }

        val (highCard, aggregation, partitioner) = options match {
          case Some(hc ~ agg ~ part) => (hc.getOrElse(Some(Seq())), agg.getOrElse(Seq()), part)
          case _ => (Some(Seq()), Seq(), None)
        }

        CreateCube(tableModel(exists.isDefined,
          schemaName.getOrElse("default"), schemaName, cubeName.toLowerCase(),
          reorderDimensions(dimCols.map(f => normalizeType(f)).map(f => addParent(f))),
          msrCols.map(f => normalizeType(f)), "", withKeyword, "",
          None, Seq(), simpleDimRelations, highCard, None, aggregation, partitioner, null))
    }

  protected lazy val alterCube: Parser[LogicalPlan] =
    ALTER ~> CUBE ~> (ident <~ ".").? ~ ident ~
      (dropDefinition).? ~
      (addDefinition).? ~
      (OPTIONS ~> defaultOptions).? <~ opt(";") ^^ {
      case schemaName ~ cubeName ~ dropDefinition ~ addDefinition ~ options =>
        val (dimCols, msrCols, withKeyword, simpleDimRelations) = addDefinition match {

          case Some(dimCols ~ msrCols ~ withBody) =>
            val (withKeyword, simpleDimRelations) = withBody match {
              case Some(withKeyword ~ simpleDimRelations) => (withKeyword, simpleDimRelations)
              case _ => ("", Seq())
            }

            if (dimCols.isEmpty && msrCols.isEmpty) {
              sys.error(
                "empty ADD definition found.Please provide the dimensions/measures to be added.")
            } else {
              (dimCols.getOrElse(Seq()), msrCols.getOrElse(Seq()), withKeyword, simpleDimRelations)
            }

          case _ =>
            (Seq(), Seq(), "", Seq())
        }

        val (noDictionary, aggregation, defaultVals) = options match {
          case Some(noDictionary ~ aggregation ~ defaultVals) => (noDictionary
            .getOrElse(Some(Seq())),
            aggregation.getOrElse(Seq()), defaultVals.getOrElse(Seq()))
          case _ => (Some(Seq()), Seq(), Seq())
        }

        val (dropCols) = dropDefinition match {
          case Some(dropCols) => (dropCols)
          case _ => (Seq())
        }

        AlterTable(tableModel(false,
          schemaName.getOrElse("default"),
          schemaName, cubeName.toLowerCase(),
          dimCols.map(f => normalizeType(f)),
          msrCols.map(f => normalizeType(f)), "", withKeyword, "",
          None, Seq(), simpleDimRelations, noDictionary, None, aggregation, None, null),
          dropCols, defaultVals)

      case _ =>
        sys.error("Parsing error")
    }


  protected lazy val loadData: Parser[LogicalPlan] =
    LOAD ~> DATA ~> FACT ~> FROM ~> stringLit ~
      (DIMENSION ~> FROM ~> repsep(tableFileMapping, ",")).? ~
      (opt(OVERWRITE) ~> INTO ~> CUBE ~> (ident <~ ".").? ~ ident) ~
      ((PARTITIONDATA | OPTIONS) ~> "(" ~> repsep(partitionOptions, ",") <~ ")") ~
      (FIELDS ~> TERMINATED ~> BY ~> stringLit).? <~ opt(";") ^^ {
      case filePath ~ dimFolderPath ~ cube ~ partionDataOptions ~ delimiter =>
        val (schema, cubename) = cube match {
          case schemaName ~ cubeName => (schemaName, cubeName.toLowerCase())

        }
        val patitionOptionsMap = partionDataOptions.toMap
        LoadCube(schema, cubename, filePath, dimFolderPath.getOrElse(Seq()),
            patitionOptionsMap, false)
    }
=======
>>>>>>> a743b771

  protected lazy val loadDataNew: Parser[LogicalPlan] =
    LOAD ~> DATA ~> opt(LOCAL) ~> INPATH ~> stringLit ~ opt(OVERWRITE) ~
      (INTO ~> TABLE ~> (ident <~ ".").? ~ ident) ~
      (OPTIONS ~> "(" ~> repsep(loadOptions, ",") <~ ")").? <~ opt(";") ^^ {
        case filePath ~ isOverwrite ~ cube ~ partionDataOptions =>
          val (schema, cubename) = cube match {
            case schemaName ~ cubeName => (schemaName, cubeName.toLowerCase())
          }
          if(partionDataOptions.isDefined) {
            validateOptions(partionDataOptions)
          }
          val patitionOptionsMap = partionDataOptions.getOrElse(List.empty[(String, String)]).toMap
          LoadCube(schema, cubename, filePath, Seq(), patitionOptionsMap, isOverwrite.isDefined)
      }

  private def validateOptions(partionDataOptions: Option[List[(String, String)]]): Unit = {

    // validate with all supported options
    val options = partionDataOptions.get.groupBy(x => x._1)
    val supportedOptions = Seq("DELIMITER", "QUOTECHAR", "FILEHEADER", "ESCAPECHAR", "MULTILINE",
      "COMPLEX_DELIMITER_LEVEL_1", "COMPLEX_DELIMITER_LEVEL_2"
    )
    var isSupported = true
    val invalidOptions = StringBuilder.newBuilder
    options.foreach(value => {
      if (!supportedOptions.exists(x => x.equalsIgnoreCase(value._1))) {
        isSupported = false
        invalidOptions.append(value._1)
      }

    }
    )
    if (!isSupported) {
      val errorMessage = "Error: Invalid option(s): " + invalidOptions.toString()
      throw new MalformedCarbonCommandException(errorMessage)
    }

    // check for duplicate options
    val duplicateOptions = options filter {
      case (_, optionlist) => optionlist.size > 1
    }
    val duplicates = StringBuilder.newBuilder
    if (duplicateOptions.size > 0) {
      duplicateOptions.foreach(x => {
        duplicates.append(x._1)
      }
      )
      val errorMessage = "Error: Duplicate option(s): " + duplicates.toString()
      throw new MalformedCarbonCommandException(errorMessage)
    }
  }

  protected lazy val dbTableIdentifier: Parser[Seq[String]] =
    (ident <~ ".").? ~ (ident) ^^ {
      case databaseName ~ tableName =>
        if (databaseName.isDefined) {
          Seq(databaseName.get, tableName)
        } else {
          Seq(tableName)
        }
    }

  protected lazy val tableFileMapping: Parser[DataLoadTableFileMapping] =
    (ident <~ ":") ~ stringLit ^^ {
      case tableName ~ dataPath => DataLoadTableFileMapping(tableName, dataPath)
    }

  protected lazy val partitionOptions: Parser[(String, String)] =
    ((DELIMITER ~ stringLit) | (QUOTECHAR ~ stringLit) | (FILEHEADER ~ stringLit) |
      (ESCAPECHAR ~ stringLit) | (MULTILINE ~ stringLit) |
      (COMPLEX_DELIMITER_LEVEL_1 ~ stringLit) | (COMPLEX_DELIMITER_LEVEL_2 ~ stringLit)) ^^ {
      case opt ~ optvalue => (opt, optvalue)
      case _ => ("", "")
    }

  protected lazy val loadOptions: Parser[(String, String)] =
    (stringLit <~ "=") ~ stringLit ^^ {
      case opt ~ optvalue => (opt.trim.toLowerCase(), optvalue)
      case _ => ("", "")
    }

  protected lazy val showCube: Parser[LogicalPlan] =
    SHOW ~> CUBES ~> (IN ~> ident).? ~ (DETAIL).? <~ opt(";") ^^ {
      case schema ~ detail =>
        if (detail.isDefined) {
          ShowTablesDetailedCommand(schema)
        } else {
          ShowCubeCommand(schema)
        }
    }
  protected lazy val showAllCubes: Parser[LogicalPlan] =
    SHOW ~> ALL ~> CUBES <~ opt(";") ^^ {
      case _ => ShowAllCubeCommand()
    }


  protected lazy val dimCol: Parser[Field] = anyFieldDef

  protected lazy val primitiveTypes =
    "(?i)string".r ^^^ "string" | "(?i)integer".r ^^^ "integer" | "(?i)timestamp".r ^^^
    "timestamp" | "(?i)numeric".r ^^^ "numeric" | "(?i)bigint".r ^^^ "bigint" |
    "(?i)decimal".r ^^^ "decimal" | "(?i)int".r ^^^ "int" | "(?i)double".r ^^^ "double"
  protected lazy val nestedType: Parser[Field] = structFieldType | arrayFieldType |
    primitiveFieldType

  protected lazy val anyFieldDef: Parser[Field] =
    (ident | stringLit) ~ ((":").? ~> nestedType) ~ (IN ~> (ident | stringLit)).? ^^ {
      case e1 ~ e2 ~ e3 =>
        Field(e1, e2.dataType, Some(e1), e2.children, null, e3)
    }

  protected lazy val primitiveFieldType: Parser[Field] =
    (primitiveTypes) ^^ {
      case e1 =>
        Field("unknown", Some(e1), Some("unknown"), Some(null))
    }

  protected lazy val arrayFieldType: Parser[Field] =
    (("(?i)array".r ^^^ "array") ~> "<" ~> nestedType <~ ">") ^^ {
      case e1 =>
        Field("unknown", Some("array"), Some("unknown"),
          Some(List(Field("val", e1.dataType, Some("val"),
            e1.children))))
    }

  protected lazy val structFieldType: Parser[Field] =
    (("(?i)struct".r ^^^ "struct") ~> "<" ~> repsep(anyFieldDef, ",") <~ ">") ^^ {
      case e1 =>
        Field("unknown", Some("struct"), Some("unknown"), Some(e1))
    }

  protected lazy val measureCol: Parser[Field] =
    (ident | stringLit) ~ ("(?i)integer".r ^^^ "integer" | "(?i)numeric".r ^^^ "numeric" |
      "(?i)bigint".r ^^^ "bigint" | "(?i)decimal".r ^^^ "decimal").? ~
      (AS ~> (ident | stringLit)).? ~ (IN ~> (ident | stringLit)).? ^^ {
      case e1 ~ e2 ~ e3 ~ e4 => Field(e1, e2, e3, Some(null))
    }

  protected lazy val dimCols: Parser[Seq[Field]] = rep1sep(dimCol, ",")

  protected lazy val measureCols: Parser[Seq[Field]] = rep1sep(measureCol, ",")

  protected lazy val expressions: Parser[Seq[FieldMapping]] = repsep(expsr, ",")

  protected lazy val aggExpressions: Parser[Seq[Aggregation]] = repsep(aggExpsr, ",")

  protected lazy val expsr: Parser[FieldMapping] =
    ((ident | stringLit) ~ ("=" ~> (ident | stringLit))) ^^ {
      case e1 ~ e2 => FieldMapping(e1, e2)
    }

  protected lazy val aggExpsr: Parser[Aggregation] =
    ((ident | stringLit) ~ ("=" ~> (SUM | COUNT | AVG | MIN | MAX | ABS))) ^^ {
      case e1 ~ e2 => Aggregation(e1, e2)
      case _ => sys.error("Invalid Aggregator type")
    }

  protected lazy val cardinalityExprs: Parser[Seq[Cardinality]] = repsep(numericExprs, ",")

  protected lazy val numericExprs: Parser[Cardinality] =
    ((ident | stringLit) ~ ("=" ~> numericLit)) ^^ {
      case e1 ~ e2 => Cardinality(e1, e2.toInt)
    }

  protected lazy val columns: Parser[Option[Seq[FieldMapping]]] =
    opt("(" ~> expressions <~ ")")

  protected lazy val cardinality: Parser[Option[Seq[Cardinality]]] =
    opt(CARDINALITY ~> ("[" ~> cardinalityExprs <~ "]"))

  protected lazy val aggregation: Parser[Seq[Aggregation]] =
    AGGREGATION ~> ("[" ~> aggExpressions <~ "]")
  protected lazy val noDictionaryDims: Parser[Option[Seq[String]]] =
    HIGH_CARDINALITY_DIMS ~> ("(" ~> repsep((ident | stringLit), ",") <~ ")") ^^ {
      case hc =>
        Some(hc)
      case _ => None

    }

  protected lazy val partitioner: Parser[Partitioner] =
    PARTITIONER ~> "[" ~> opt(CLASS ~> "=" ~> stringLit) ~
      opt(",".? ~> COLUMNS ~> "=" ~> "(" ~> rep1sep((ident | stringLit), ",") <~ ")") ~
      (",".? ~> PARTITION_COUNT ~> "=" ~> numericLit) <~ "]" ^^ {
      case partitionerClass ~ columns ~ count =>
        Partitioner(partitionerClass.getOrElse(""),
          columns.getOrElse(List("")).toArray, count.toInt, null)
    }

  protected lazy val hierarchies: Parser[Option[Seq[HierarchyMapping]]] =
    opt(HIERARCHIES ~> ("[" ~> repsep(hierarchy, ",") <~ "]"))

  protected lazy val hierarchy: Parser[HierarchyMapping] =
    (ident ~ (TYPE ~> "=" ~> ident).?) ~
      (LEVELS ~> "{" ~> repsep((ident | stringLit), ",") <~ "}") ^^ {
      case hierName ~ hierType ~ levels =>
        var dimType = "StandardDimension"
        if (hierType.getOrElse(dimType).equalsIgnoreCase("time")) {
          dimType = "TimeDimension"
        }
        HierarchyMapping(hierName, dimType, levels)
    }

  protected lazy val describeTable: Parser[LogicalPlan] =
    ((DESCRIBE | DESC) ~> opt(EXTENDED | FORMATTED)) ~ (ident <~ ".").? ~ ident ^^ {
      case ef ~ db ~ tbl =>
        val tblIdentifier = db match {
          case Some(dbName) =>
            Seq(dbName, tbl.toLowerCase())
          case None =>
            Seq(tbl.toLowerCase())
        }
        if (ef.isDefined && "FORMATTED".equalsIgnoreCase(ef.get)) {
          new DescribeFormattedCommand("describe formatted " + tblIdentifier.mkString("."),
            tblIdentifier)
        }
        else {
          new DescribeCommand(UnresolvedRelation(tblIdentifier, None), ef.isDefined)
        }
    }
  private def normalizeType(field: Field): Field = {
    field.dataType.getOrElse("NIL") match {
      case "string" => Field(field.column, Some("String"), field.name, Some(null), field.parent,
        field.storeType)
      case "integer" | "int" => Field(field.column, Some("Integer"), field.name, Some(null),
        field.parent, field.storeType)
      case "long" => Field(field.column, Some("Long"), field.name, Some(null), field.parent,
        field.storeType)
      case "double" => Field(field.column, Some("Double"), field.name, Some(null), field.parent,
        field.storeType)
      case "timestamp" => Field(field.column, Some("Timestamp"), field.name, Some(null),
        field.parent, field.storeType)
      case "numeric" => Field(field.column, Some("Numeric"), field.name, Some(null), field.parent,
        field.storeType)
      case "array" => Field(field.column, Some("Array"), field.name,
        field.children.map(f => f.map(normalizeType(_))),
        field.parent, field.storeType)
      case "struct" => Field(field.column, Some("Struct"), field.name,
        field.children.map(f => f.map(normalizeType(_))),
        field.parent, field.storeType)
      case "bigint" => Field(field.column, Some("BigInt"), field.name, Some(null), field.parent,
        field.storeType)
      case "decimal" => Field(field.column, Some("Decimal"), field.name, Some(null), field.parent,
        field.storeType, field.precision, field.scale)
      case _ => field
    }
  }

  private def addParent(field: Field): Field = {
    field.dataType.getOrElse("NIL") match {
      case "Array" => Field(field.column, Some("Array"), field.name,
        field.children.map(f => f.map(appendParentForEachChild(_, field.column))), field.parent,
        field.storeType)
      case "Struct" => Field(field.column, Some("Struct"), field.name,
        field.children.map(f => f.map(appendParentForEachChild(_, field.column))), field.parent,
        field.storeType)
      case _ => field
    }
  }

  private def appendParentForEachChild(field: Field, parentName: String): Field = {
    field.dataType.getOrElse("NIL") match {
      case "String" => Field(parentName + "." + field.column, Some("String"),
        Some(parentName + "." + field.name.getOrElse(None)), Some(null), parentName)
      case "Integer" => Field(parentName + "." + field.column, Some("Integer"),
        Some(parentName + "." + field.name.getOrElse(None)), Some(null), parentName)
      case "Long" => Field(parentName + "." + field.column, Some("Long"),
        Some(parentName + "." + field.name.getOrElse(None)), Some(null), parentName)
      case "Double" => Field(parentName + "." + field.column, Some("Double"),
        Some(parentName + "." + field.name.getOrElse(None)), Some(null), parentName)
      case "Timestamp" => Field(parentName + "." + field.column, Some("Timestamp"),
        Some(parentName + "." + field.name.getOrElse(None)), Some(null), parentName)
      case "Numeric" => Field(parentName + "." + field.column, Some("Numeric"),
        Some(parentName + "." + field.name.getOrElse(None)), Some(null), parentName)
      case "Array" => Field(parentName + "." + field.column, Some("Array"),
        Some(parentName + "." + field.name.getOrElse(None)),
        field.children
          .map(f => f.map(appendParentForEachChild(_, parentName + "." + field.column))),
        parentName)
      case "Struct" => Field(parentName + "." + field.column, Some("Struct"),
        Some(parentName + "." + field.name.getOrElse(None)),
        field.children
          .map(f => f.map(appendParentForEachChild(_, parentName + "." + field.column))),
        parentName)
      case "BigInt" => Field(parentName + "." + field.column, Some("BigInt"),
        Some(parentName + "." + field.name.getOrElse(None)), Some(null), parentName)
      case "Decimal" => Field(parentName + "." + field.column, Some("Decimal"),
        Some(parentName + "." + field.name.getOrElse(None)), Some(null), parentName,
        field.storeType, field.precision, field.scale)
      case _ => field
    }
  }

  protected lazy val showLoads: Parser[LogicalPlan] =
    SHOW ~> (LOADS|SEGMENTS) ~> FOR ~> TABLE ~> (ident <~ ".").? ~ ident ~
      (LIMIT ~> numericLit).? <~
      opt(";") ^^ {
      case schemaName ~ cubeName ~ limit =>
        ShowLoadsCommand(schemaName, cubeName.toLowerCase(), limit)
    }

  protected lazy val segmentId: Parser[String] =
    ( numericLit ^^ { u => u } |
      elem("decimal", _.isInstanceOf[lexical.FloatLit]) ^^ (_.chars)
      )

  protected lazy val deleteLoadsByID: Parser[LogicalPlan] =
    DELETE ~> (LOAD|SEGMENT) ~> repsep(segmentId, ",") ~ (FROM ~> TABLE ~>
      (ident <~ ".").? ~ ident) <~
      opt(";") ^^ {
      case loadids ~ cube => cube match {
        case schemaName ~ cubeName => DeleteLoadsById(loadids, schemaName, cubeName.toLowerCase())
      }
    }

  protected lazy val deleteLoadsByLoadDate: Parser[LogicalPlan] =
    DELETE ~> (LOADS|SEGMENTS) ~> FROM ~> TABLE ~> (ident <~ ".").? ~ ident ~
      (WHERE ~> (STARTTIME <~ BEFORE) ~ stringLit) <~
      opt(";") ^^ {
      case schema ~ cube ~ condition =>
        condition match {
          case dateField ~ dateValue =>
            DeleteLoadsByLoadDate(schema, cube.toLowerCase(), dateField, dateValue)
        }
    }

  protected lazy val cleanFiles: Parser[LogicalPlan] =
    CLEAN ~> FILES ~> FOR ~> TABLE ~> (ident <~ ".").? ~ ident <~ opt(";") ^^ {
      case schemaName ~ cubeName => CleanFiles(schemaName, cubeName.toLowerCase())
    }

}<|MERGE_RESOLUTION|>--- conflicted
+++ resolved
@@ -246,53 +246,6 @@
 
   protected val escapedIdentifier = "`([^`]+)`".r
 
-<<<<<<< HEAD
-
-  protected lazy val showCreateCube: Parser[LogicalPlan] =
-    SHOW ~> CREATE ~> CUBE ~> (IF ~> NOT ~> EXISTS).? ~ (ident <~ ".").? ~ ident ~
-      showCubeDefinition ~
-      (OPTIONS ~> showcreateCubeOptionDef).? <~ (";").? ^^ {
-      case exists ~ schemaName ~ cubeName ~ cubeDefinition ~ options =>
-        val (dimCols, msrCols, fromKeyword, withKeyword, source,
-        factFieldsList, dimRelations, simpleDimRelations) =
-          cubeDefinition match {
-            case _ ~ _ ~ Some(_) ~ Some(_) => sys
-              .error("FROM and WITH keywords can not be used together")
-
-            case dimCols ~ msrCols ~ fromBody ~ withBody =>
-              val (fromKeyword, source, factFieldsList, dimRelations) = fromBody match {
-                case Some(fromKeyword ~ source ~ factFieldsList ~ dimRelations) =>
-                  (fromKeyword, source, factFieldsList, dimRelations)
-
-                case _ => ("", "", None, None)
-              }
-
-              val (withKeyword, simpleDimRelations) = withBody match {
-                case Some(withKeyword ~ simpleDimRelations) => (withKeyword, simpleDimRelations)
-                case _ => ("", Seq())
-              }
-
-              (dimCols.getOrElse(Seq()), msrCols
-                .getOrElse(Seq()), fromKeyword, withKeyword, source, factFieldsList,
-                dimRelations.getOrElse(Seq()), simpleDimRelations)
-          }
-
-        val (aggregation, partitioner) = options match {
-          case Some(aggregation ~ partitioner) => (aggregation.getOrElse(Seq()), partitioner)
-          case _ => (Seq(), None)
-        }
-
-        ShowCreateCubeCommand(tableModel(exists.isDefined,
-          schemaName.getOrElse("default"), schemaName, cubeName.toLowerCase(),
-          reorderDimensions(dimCols.map(f => normalizeType(f)).map(f => addParent(f))),
-          msrCols.map(f => normalizeType(f)), fromKeyword, withKeyword, source,
-          factFieldsList, dimRelations, simpleDimRelations, None, None, aggregation,
-          partitioner, null))
-
-    }
-
-=======
->>>>>>> a743b771
   private def reorderDimensions(dims: Seq[Field]): Seq[Field] = {
     var complexDimensions: Seq[Field] = Seq()
     var dimensions: Seq[Field] = Seq()
@@ -974,103 +927,6 @@
     case other => other
   }
 
-<<<<<<< HEAD
-  protected lazy val createCube: Parser[LogicalPlan] =
-    CREATE ~> CUBE ~> (IF ~> NOT ~> EXISTS).? ~ (ident <~ ".").? ~ ident ~
-      cubeDefinition ~
-      (OPTIONS ~> createCubeOptionDef).? <~ (";").? ^^ {
-      case exists ~ schemaName ~ cubeName ~ cubeDefinition ~ options =>
-        val (dimCols, msrCols, withKeyword, simpleDimRelations) = cubeDefinition match {
-
-          case dimCols ~ msrCols ~ withBody =>
-            val (withKeyword, simpleDimRelations) = withBody match {
-              case Some(withKeyword ~ simpleDimRelations) => (withKeyword, simpleDimRelations)
-              case _ => ("", Seq())
-            }
-
-            (dimCols.getOrElse(Seq()), msrCols.getOrElse(Seq()), withKeyword, simpleDimRelations)
-        }
-
-        val (highCard, aggregation, partitioner) = options match {
-          case Some(hc ~ agg ~ part) => (hc.getOrElse(Some(Seq())), agg.getOrElse(Seq()), part)
-          case _ => (Some(Seq()), Seq(), None)
-        }
-
-        CreateCube(tableModel(exists.isDefined,
-          schemaName.getOrElse("default"), schemaName, cubeName.toLowerCase(),
-          reorderDimensions(dimCols.map(f => normalizeType(f)).map(f => addParent(f))),
-          msrCols.map(f => normalizeType(f)), "", withKeyword, "",
-          None, Seq(), simpleDimRelations, highCard, None, aggregation, partitioner, null))
-    }
-
-  protected lazy val alterCube: Parser[LogicalPlan] =
-    ALTER ~> CUBE ~> (ident <~ ".").? ~ ident ~
-      (dropDefinition).? ~
-      (addDefinition).? ~
-      (OPTIONS ~> defaultOptions).? <~ opt(";") ^^ {
-      case schemaName ~ cubeName ~ dropDefinition ~ addDefinition ~ options =>
-        val (dimCols, msrCols, withKeyword, simpleDimRelations) = addDefinition match {
-
-          case Some(dimCols ~ msrCols ~ withBody) =>
-            val (withKeyword, simpleDimRelations) = withBody match {
-              case Some(withKeyword ~ simpleDimRelations) => (withKeyword, simpleDimRelations)
-              case _ => ("", Seq())
-            }
-
-            if (dimCols.isEmpty && msrCols.isEmpty) {
-              sys.error(
-                "empty ADD definition found.Please provide the dimensions/measures to be added.")
-            } else {
-              (dimCols.getOrElse(Seq()), msrCols.getOrElse(Seq()), withKeyword, simpleDimRelations)
-            }
-
-          case _ =>
-            (Seq(), Seq(), "", Seq())
-        }
-
-        val (noDictionary, aggregation, defaultVals) = options match {
-          case Some(noDictionary ~ aggregation ~ defaultVals) => (noDictionary
-            .getOrElse(Some(Seq())),
-            aggregation.getOrElse(Seq()), defaultVals.getOrElse(Seq()))
-          case _ => (Some(Seq()), Seq(), Seq())
-        }
-
-        val (dropCols) = dropDefinition match {
-          case Some(dropCols) => (dropCols)
-          case _ => (Seq())
-        }
-
-        AlterTable(tableModel(false,
-          schemaName.getOrElse("default"),
-          schemaName, cubeName.toLowerCase(),
-          dimCols.map(f => normalizeType(f)),
-          msrCols.map(f => normalizeType(f)), "", withKeyword, "",
-          None, Seq(), simpleDimRelations, noDictionary, None, aggregation, None, null),
-          dropCols, defaultVals)
-
-      case _ =>
-        sys.error("Parsing error")
-    }
-
-
-  protected lazy val loadData: Parser[LogicalPlan] =
-    LOAD ~> DATA ~> FACT ~> FROM ~> stringLit ~
-      (DIMENSION ~> FROM ~> repsep(tableFileMapping, ",")).? ~
-      (opt(OVERWRITE) ~> INTO ~> CUBE ~> (ident <~ ".").? ~ ident) ~
-      ((PARTITIONDATA | OPTIONS) ~> "(" ~> repsep(partitionOptions, ",") <~ ")") ~
-      (FIELDS ~> TERMINATED ~> BY ~> stringLit).? <~ opt(";") ^^ {
-      case filePath ~ dimFolderPath ~ cube ~ partionDataOptions ~ delimiter =>
-        val (schema, cubename) = cube match {
-          case schemaName ~ cubeName => (schemaName, cubeName.toLowerCase())
-
-        }
-        val patitionOptionsMap = partionDataOptions.toMap
-        LoadCube(schema, cubename, filePath, dimFolderPath.getOrElse(Seq()),
-            patitionOptionsMap, false)
-    }
-=======
->>>>>>> a743b771
-
   protected lazy val loadDataNew: Parser[LogicalPlan] =
     LOAD ~> DATA ~> opt(LOCAL) ~> INPATH ~> stringLit ~ opt(OVERWRITE) ~
       (INTO ~> TABLE ~> (ident <~ ".").? ~ ident) ~
