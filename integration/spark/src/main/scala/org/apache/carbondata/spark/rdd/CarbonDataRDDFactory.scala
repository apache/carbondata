/*
 * Licensed to the Apache Software Foundation (ASF) under one or more
 * contributor license agreements.  See the NOTICE file distributed with
 * this work for additional information regarding copyright ownership.
 * The ASF licenses this file to You under the Apache License, Version 2.0
 * (the "License"); you may not use this file except in compliance with
 * the License.  You may obtain a copy of the License at
 *
 *    http://www.apache.org/licenses/LICENSE-2.0
 *
 * Unless required by applicable law or agreed to in writing, software
 * distributed under the License is distributed on an "AS IS" BASIS,
 * WITHOUT WARRANTIES OR CONDITIONS OF ANY KIND, either express or implied.
 * See the License for the specific language governing permissions and
 * limitations under the License.
 */

package org.apache.carbondata.spark.rdd

import java.util
import java.util.concurrent._

import scala.collection.JavaConverters._
import scala.collection.mutable.ListBuffer
import scala.util.Random
import scala.util.control.Breaks._

import org.apache.hadoop.conf.{Configurable, Configuration}
import org.apache.hadoop.fs.Path
import org.apache.hadoop.mapreduce.Job
import org.apache.hadoop.mapreduce.lib.input.{FileInputFormat, FileSplit}
import org.apache.spark.{SparkContext, SparkEnv, SparkException}
import org.apache.spark.sql.{CarbonEnv, DataFrame, SQLContext}
import org.apache.spark.sql.execution.command.{AlterTableModel, CompactionCallableModel, CompactionModel, Partitioner}
import org.apache.spark.sql.hive.DistributionUtil
import org.apache.spark.util.{FileUtils, SplitUtils}

import org.apache.carbondata.common.logging.LogServiceFactory
import org.apache.carbondata.core.carbon.{CarbonDataLoadSchema, CarbonTableIdentifier}
import org.apache.carbondata.core.carbon.datastore.block.{Distributable, TableBlockInfo}
import org.apache.carbondata.core.carbon.metadata.schema.table.CarbonTable
import org.apache.carbondata.core.constants.CarbonCommonConstants
import org.apache.carbondata.core.load.{BlockDetails, LoadMetadataDetails}
import org.apache.carbondata.core.util.CarbonProperties
import org.apache.carbondata.integration.spark.merger.{CarbonCompactionUtil, CompactionCallable, CompactionType}
import org.apache.carbondata.lcm.locks.{CarbonLockFactory, CarbonLockUtil, ICarbonLock, LockUsage}
import org.apache.carbondata.lcm.status.SegmentStatusManager
import org.apache.carbondata.processing.etl.DataLoadingException
import org.apache.carbondata.processing.model.CarbonLoadModel
import org.apache.carbondata.processing.newflow.exception.CarbonDataLoadingException
import org.apache.carbondata.spark._
import org.apache.carbondata.spark.load._
import org.apache.carbondata.spark.merger.CarbonDataMergerUtil
import org.apache.carbondata.spark.partition.api.Partition
import org.apache.carbondata.spark.splits.TableSplit
import org.apache.carbondata.spark.util.{CarbonQueryUtil, LoadMetadataUtil}


/**
* This is the factory class which can create different RDD depends on user needs.
*
*/
object CarbonDataRDDFactory {

  private val LOGGER = LogServiceFactory.getLogService(this.getClass.getCanonicalName)

<<<<<<< HEAD
  def deleteLoadByDate(
      sqlContext: SQLContext,
      schema: CarbonDataLoadSchema,
      databaseName: String,
      tableName: String,
      storePath: String,
      dateField: String,
      dateFieldActualName: String,
      dateValue: String) {
=======
  def mergeCarbonData(
                       sqlContext: SQLContext,
                       carbonLoadModel: CarbonLoadModel,
                       storeLocation: String,
                       storePath: String,
                       partitioner: Partitioner) {
    val table = CarbonMetadata.getInstance()
      .getCarbonTable(carbonLoadModel.getDatabaseName + "_" + carbonLoadModel.getTableName)
    val metaDataPath: String = table.getMetaDataFilepath
  }

  def deleteLoadByDate(
                        sqlContext: SQLContext,
                        schema: CarbonDataLoadSchema,
                        databaseName: String,
                        tableName: String,
                        storePath: String,
                        dateField: String,
                        dateFieldActualName: String,
                        dateValue: String,
                        partitioner: Partitioner) {
>>>>>>> a3c79c72

    val sc = sqlContext
    // Delete the records based on data
    val table = org.apache.carbondata.core.carbon.metadata.CarbonMetadata.getInstance
      .getCarbonTable(databaseName + "_" + tableName)
    val loadMetadataDetailsArray =
      SegmentStatusManager.readLoadMetadata(table.getMetaDataFilepath).toList
    val resultMap = new CarbonDeleteLoadByDateRDD(
      sc.sparkContext,
      new DeletedLoadResultImpl(),
      databaseName,
      table.getDatabaseName,
      dateField,
      dateFieldActualName,
      dateValue,
      table.getFactTableName,
      tableName,
      storePath,
      loadMetadataDetailsArray).collect.groupBy(_._1)

    var updatedLoadMetadataDetailsList = new ListBuffer[LoadMetadataDetails]()
    if (resultMap.nonEmpty) {
      if (resultMap.size == 1) {
        if (resultMap.contains("")) {
          LOGGER.error("Delete by Date request is failed")
          sys.error("Delete by Date request is failed, potential causes " +
            "Empty store or Invalid column type, For more details please refer logs.")
        }
      }
      val updatedloadMetadataDetails = loadMetadataDetailsArray.map { elem => {
        var statusList = resultMap.get(elem.getLoadName)
        // check for the merged load folder.
        if (statusList.isEmpty && null != elem.getMergedLoadName) {
          statusList = resultMap.get(elem.getMergedLoadName)
        }

        if (statusList.isDefined) {
          elem.setModificationOrdeletionTimesStamp(CarbonLoaderUtil.readCurrentTime())
          // if atleast on CarbonCommonConstants.MARKED_FOR_UPDATE status exist,
          // use MARKED_FOR_UPDATE
          if (statusList.get
            .forall(status => status._2 == CarbonCommonConstants.MARKED_FOR_DELETE)) {
            elem.setLoadStatus(CarbonCommonConstants.MARKED_FOR_DELETE)
          } else {
            elem.setLoadStatus(CarbonCommonConstants.MARKED_FOR_UPDATE)
            updatedLoadMetadataDetailsList += elem
          }
          elem
        } else {
          elem
        }
      }

      }

      // Save the load metadata
      val carbonLock = CarbonLockFactory
        .getCarbonLockObj(table.getAbsoluteTableIdentifier.getCarbonTableIdentifier,
          LockUsage.METADATA_LOCK
        )
      try {
        if (carbonLock.lockWithRetries()) {
          LOGGER.info("Successfully got the table metadata file lock")
          if (updatedLoadMetadataDetailsList.nonEmpty) {
            // TODO: Load Aggregate tables after retention.
          }

          // write
          CarbonLoaderUtil.writeLoadMetadata(
            schema,
            databaseName,
            table.getDatabaseName,
            updatedloadMetadataDetails.asJava
          )
        }
      } finally {
        if (carbonLock.unlock()) {
          LOGGER.info("unlock the table metadata file successfully")
        } else {
          LOGGER.error("Unable to unlock the metadata lock")
        }
      }
    } else {
      LOGGER.error("Delete by Date request is failed")
      LOGGER.audit(s"The delete load by date is failed for $databaseName.$tableName")
      sys.error("Delete by Date request is failed, potential causes " +
        "Empty store or Invalid column type, For more details please refer logs.")
    }
  }

  def configSplitMaxSize(context: SparkContext, filePaths: String,
                         hadoopConfiguration: Configuration): Unit = {
    val defaultParallelism = if (context.defaultParallelism < 1) {
      1
    } else {
      context.defaultParallelism
    }
    val spaceConsumed = FileUtils.getSpaceOccupied(filePaths)
    val blockSize =
      hadoopConfiguration.getLongBytes("dfs.blocksize", CarbonCommonConstants.CARBON_256MB)
    LOGGER.info("[Block Distribution]")
    // calculate new block size to allow use all the parallelism
    if (spaceConsumed < defaultParallelism * blockSize) {
      var newSplitSize: Long = spaceConsumed / defaultParallelism
      if (newSplitSize < CarbonCommonConstants.CARBON_16MB) {
        newSplitSize = CarbonCommonConstants.CARBON_16MB
      }
      hadoopConfiguration.set(FileInputFormat.SPLIT_MAXSIZE, newSplitSize.toString)
      LOGGER.info(s"totalInputSpaceConsumed: $spaceConsumed , " +
        s"defaultParallelism: $defaultParallelism")
      LOGGER.info(s"mapreduce.input.fileinputformat.split.maxsize: ${newSplitSize.toString}")
    }
  }

  def alterTableForCompaction(sqlContext: SQLContext,
<<<<<<< HEAD
      alterTableModel: AlterTableModel,
      carbonLoadModel: CarbonLoadModel,
      storePath: String,
      kettleHomePath: String,
      storeLocation: String): Unit = {
=======
                              alterTableModel: AlterTableModel,
                              carbonLoadModel: CarbonLoadModel,
                              partitioner: Partitioner,
                              storePath: String,
                              kettleHomePath: String, storeLocation: String): Unit = {
>>>>>>> a3c79c72
    var compactionSize: Long = 0
    var compactionType: CompactionType = CompactionType.MINOR_COMPACTION
    if (alterTableModel.compactionType.equalsIgnoreCase("major")) {
      compactionSize = CarbonDataMergerUtil.getCompactionSize(CompactionType.MAJOR_COMPACTION)
      compactionType = CompactionType.MAJOR_COMPACTION
    } else {
      compactionType = CompactionType.MINOR_COMPACTION
    }

    LOGGER.audit(s"Compaction request received for table " +
      s"${carbonLoadModel.getDatabaseName}.${carbonLoadModel.getTableName}")
    val carbonTable = carbonLoadModel.getCarbonDataLoadSchema.getCarbonTable
    val tableCreationTime = CarbonEnv.getInstance(sqlContext).carbonCatalog
      .getTableCreationTime(carbonLoadModel.getDatabaseName, carbonLoadModel.getTableName)

    if (null == carbonLoadModel.getLoadMetadataDetails) {
      readLoadMetadataDetails(carbonLoadModel, storePath)
    }
    // reading the start time of data load.
    val loadStartTime = CarbonLoaderUtil.readCurrentTime()
    carbonLoadModel.setFactTimeStamp(loadStartTime)

    val isCompactionTriggerByDDl = true
    val compactionModel = CompactionModel(compactionSize,
      compactionType,
      carbonTable,
      tableCreationTime,
      isCompactionTriggerByDDl
    )

    val isConcurrentCompactionAllowed = CarbonProperties.getInstance()
      .getProperty(CarbonCommonConstants.ENABLE_CONCURRENT_COMPACTION,
        CarbonCommonConstants.DEFAULT_ENABLE_CONCURRENT_COMPACTION
      )
      .equalsIgnoreCase("true")

    // if system level compaction is enabled then only one compaction can run in the system
    // if any other request comes at this time then it will create a compaction request file.
    // so that this will be taken up by the compaction process which is executing.
    if (!isConcurrentCompactionAllowed) {
      LOGGER.info("System level compaction lock is enabled.")
      handleCompactionForSystemLocking(sqlContext,
        carbonLoadModel,
        storePath,
        kettleHomePath,
        storeLocation,
        compactionType,
        carbonTable,
        compactionModel
      )
    } else {
      // normal flow of compaction
      val lock = CarbonLockFactory
        .getCarbonLockObj(carbonTable.getAbsoluteTableIdentifier.getCarbonTableIdentifier,
          LockUsage.COMPACTION_LOCK
        )

      if (lock.lockWithRetries()) {
        LOGGER.info("Acquired the compaction lock for table" +
          s" ${carbonLoadModel.getDatabaseName}.${carbonLoadModel.getTableName}")
        try {
          startCompactionThreads(sqlContext,
            carbonLoadModel,
            storePath,
            kettleHomePath,
            storeLocation,
            compactionModel,
            lock
          )
        } catch {
          case e: Exception =>
            LOGGER.error(s"Exception in start compaction thread. ${e.getMessage}")
            lock.unlock()
        }
      } else {
        LOGGER.audit("Not able to acquire the compaction lock for table " +
          s"${carbonLoadModel.getDatabaseName}.${carbonLoadModel.getTableName}")
        LOGGER.error(s"Not able to acquire the compaction lock for table" +
          s" ${carbonLoadModel.getDatabaseName}.${carbonLoadModel.getTableName}")
        sys.error("Table is already locked for compaction. Please try after some time.")
      }
    }
  }

  def handleCompactionForSystemLocking(sqlContext: SQLContext,
<<<<<<< HEAD
      carbonLoadModel: CarbonLoadModel,
      storePath: String,
      kettleHomePath: String,
      storeLocation: String,
      compactionType: CompactionType,
      carbonTable: CarbonTable,
      compactionModel: CompactionModel): Unit = {
=======
                                       carbonLoadModel: CarbonLoadModel,
                                       partitioner: Partitioner,
                                       storePath: String,
                                       kettleHomePath: String,
                                       storeLocation: String,
                                       compactionType: CompactionType,
                                       carbonTable: CarbonTable,
                                       compactionModel: CompactionModel): Unit = {
>>>>>>> a3c79c72
    val lock = CarbonLockFactory
      .getCarbonLockObj(CarbonCommonConstants.SYSTEM_LEVEL_COMPACTION_LOCK_FOLDER,
        LockUsage.SYSTEMLEVEL_COMPACTION_LOCK
      )
    if (lock.lockWithRetries()) {
      LOGGER.info(s"Acquired the compaction lock for table" +
        s" ${carbonLoadModel.getDatabaseName}" +
        s".${carbonLoadModel.getTableName}")
      try {
        startCompactionThreads(sqlContext,
          carbonLoadModel,
          storePath,
          kettleHomePath,
          storeLocation,
          compactionModel,
          lock
        )
      } catch {
        case e: Exception =>
          LOGGER.error(s"Exception in start compaction thread. ${e.getMessage}")
          lock.unlock()
          // if the compaction is a blocking call then only
          // need to throw the exception.
          if (compactionModel.isDDLTrigger) {
            throw e
          }
      }
    } else {
      LOGGER.audit("Not able to acquire the system level compaction lock for table " +
        s"${carbonLoadModel.getDatabaseName}.${carbonLoadModel.getTableName}")
      LOGGER.error("Not able to acquire the compaction lock for table " +
        s"${carbonLoadModel.getDatabaseName}.${carbonLoadModel.getTableName}")
      CarbonCompactionUtil
        .createCompactionRequiredFile(carbonTable.getMetaDataFilepath, compactionType)
      // do sys error only in case of DDL trigger.
      if (compactionModel.isDDLTrigger) {
        sys.error("Compaction is in progress, compaction request for table " +
          s"${carbonLoadModel.getDatabaseName}.${carbonLoadModel.getTableName}" +
          " is in queue.")
      } else {
        LOGGER.error("Compaction is in progress, compaction request for table " +
          s"${carbonLoadModel.getDatabaseName}.${carbonLoadModel.getTableName}" +
          " is in queue.")
      }
    }
  }

  def executeCompaction(carbonLoadModel: CarbonLoadModel,
<<<<<<< HEAD
      storePath: String,
      compactionModel: CompactionModel,
      executor: ExecutorService,
      sqlContext: SQLContext,
      kettleHomePath: String,
      storeLocation: String): Unit = {
=======
                        storePath: String,
                        compactionModel: CompactionModel,
                        partitioner: Partitioner,
                        executor: ExecutorService,
                        sqlContext: SQLContext,
                        kettleHomePath: String,
                        storeLocation: String): Unit = {
>>>>>>> a3c79c72
    val sortedSegments: util.List[LoadMetadataDetails] = new util.ArrayList[LoadMetadataDetails](
      carbonLoadModel.getLoadMetadataDetails
    )
    CarbonDataMergerUtil.sortSegments(sortedSegments)

    var segList = carbonLoadModel.getLoadMetadataDetails
    var loadsToMerge = CarbonDataMergerUtil.identifySegmentsToBeMerged(
      storePath,
      carbonLoadModel,
      compactionModel.compactionSize,
      segList,
      compactionModel.compactionType
    )
    while (loadsToMerge.size() > 1) {
      val lastSegment = sortedSegments.get(sortedSegments.size() - 1)
      deletePartialLoadsInCompaction(carbonLoadModel)
      val futureList: util.List[Future[Void]] = new util.ArrayList[Future[Void]](
        CarbonCommonConstants
          .DEFAULT_COLLECTION_SIZE
      )

      scanSegmentsAndSubmitJob(futureList,
        loadsToMerge,
        executor,
        storePath,
        sqlContext,
        compactionModel,
        kettleHomePath,
        carbonLoadModel,
        storeLocation
      )

      try {

        futureList.asScala.foreach(future => {
          future.get
        }
        )
      } catch {
        case e: Exception =>
          LOGGER.error(s"Exception in compaction thread ${e.getMessage}")
          throw e
      }


      // scan again and determine if anything is there to merge again.
      readLoadMetadataDetails(carbonLoadModel, storePath)
      segList = carbonLoadModel.getLoadMetadataDetails
      // in case of major compaction we will scan only once and come out as it will keep
      // on doing major for the new loads also.
      // excluding the newly added segments.
      if (compactionModel.compactionType == CompactionType.MAJOR_COMPACTION) {

        segList = CarbonDataMergerUtil
          .filterOutNewlyAddedSegments(carbonLoadModel.getLoadMetadataDetails, lastSegment)
      }
      loadsToMerge = CarbonDataMergerUtil.identifySegmentsToBeMerged(
        storePath,
        carbonLoadModel,
        compactionModel.compactionSize,
        segList,
        compactionModel.compactionType
      )
    }
  }

  /**
  * This will submit the loads to be merged into the executor.
  *
  * @param futureList
  */
  def scanSegmentsAndSubmitJob(futureList: util.List[Future[Void]],
<<<<<<< HEAD
      loadsToMerge: util
      .List[LoadMetadataDetails],
      executor: ExecutorService,
      storePath: String,
      sqlContext: SQLContext,
      compactionModel: CompactionModel,
      kettleHomePath: String,
      carbonLoadModel: CarbonLoadModel,
      storeLocation: String): Unit = {
=======
                               loadsToMerge: util
                               .List[LoadMetadataDetails],
                               executor: ExecutorService,
                               storePath: String,
                               sqlContext: SQLContext,
                               compactionModel: CompactionModel,
                               kettleHomePath: String,
                               carbonLoadModel: CarbonLoadModel,
                               partitioner: Partitioner,
                               storeLocation: String): Unit = {
>>>>>>> a3c79c72

    loadsToMerge.asScala.foreach(seg => {
      LOGGER.info("loads identified for merge is " + seg.getLoadName)
    }
    )

    val compactionCallableModel = CompactionCallableModel(storePath,
      carbonLoadModel,
      storeLocation,
      compactionModel.carbonTable,
      kettleHomePath,
      compactionModel.tableCreationTime,
      loadsToMerge,
      sqlContext,
      compactionModel.compactionType
    )

    val future: Future[Void] = executor
      .submit(new CompactionCallable(compactionCallableModel
      )
      )
    futureList.add(future)
  }

  def startCompactionThreads(sqlContext: SQLContext,
<<<<<<< HEAD
      carbonLoadModel: CarbonLoadModel,
      storePath: String,
      kettleHomePath: String,
      storeLocation: String,
      compactionModel: CompactionModel,
      compactionLock: ICarbonLock): Unit = {
=======
                             carbonLoadModel: CarbonLoadModel,
                             partitioner: Partitioner,
                             storePath: String,
                             kettleHomePath: String,
                             storeLocation: String,
                             compactionModel: CompactionModel,
                             compactionLock: ICarbonLock): Unit = {
>>>>>>> a3c79c72
    val executor: ExecutorService = Executors.newFixedThreadPool(1)
    // update the updated table status.
    readLoadMetadataDetails(carbonLoadModel, storePath)
    var segList: util.List[LoadMetadataDetails] = carbonLoadModel.getLoadMetadataDetails

    // clean up of the stale segments.
    try {
      CarbonLoaderUtil.deletePartialLoadDataIfExist(carbonLoadModel, true)
    } catch {
      case e: Exception =>
        LOGGER.error(s"Exception in compaction thread while clean up of stale segments" +
          s" ${e.getMessage}")
    }

    val compactionThread = new Thread {
      override def run(): Unit = {

        try {
          // compaction status of the table which is triggered by the user.
          var triggeredCompactionStatus = false
          var exception: Exception = null
          try {
            executeCompaction(carbonLoadModel: CarbonLoadModel,
              storePath: String,
              compactionModel: CompactionModel,
              executor, sqlContext, kettleHomePath, storeLocation
            )
            triggeredCompactionStatus = true
          } catch {
            case e: Exception =>
              LOGGER.error(s"Exception in compaction thread ${e.getMessage}")
              exception = e
          }
          // continue in case of exception also, check for all the tables.
          val isConcurrentCompactionAllowed = CarbonProperties.getInstance()
            .getProperty(CarbonCommonConstants.ENABLE_CONCURRENT_COMPACTION,
              CarbonCommonConstants.DEFAULT_ENABLE_CONCURRENT_COMPACTION
            ).equalsIgnoreCase("true")

          if (!isConcurrentCompactionAllowed) {
            LOGGER.info("System level compaction lock is enabled.")
            val skipCompactionTables = ListBuffer[CarbonTableIdentifier]()
            var tableForCompaction = CarbonCompactionUtil
              .getNextTableToCompact(CarbonEnv.getInstance(sqlContext).carbonCatalog.metadata
                .tablesMeta.toArray, skipCompactionTables.toList.asJava
              )
            while (null != tableForCompaction) {
              LOGGER.info("Compaction request has been identified for table " +
                s"${tableForCompaction.carbonTable.getDatabaseName}." +
                s"${tableForCompaction.carbonTableIdentifier.getTableName}")
              val table: CarbonTable = tableForCompaction.carbonTable
              val metadataPath = table.getMetaDataFilepath
              val compactionType = CarbonCompactionUtil.determineCompactionType(metadataPath)

              val newCarbonLoadModel = new CarbonLoadModel()
              prepareCarbonLoadModel(storePath, table, newCarbonLoadModel)
              val tableCreationTime = CarbonEnv.getInstance(sqlContext).carbonCatalog
                .getTableCreationTime(newCarbonLoadModel.getDatabaseName,
                  newCarbonLoadModel.getTableName
                )

              val compactionSize = CarbonDataMergerUtil
                .getCompactionSize(CompactionType.MAJOR_COMPACTION)

              val newcompactionModel = CompactionModel(compactionSize,
                compactionType,
                table,
                tableCreationTime,
                compactionModel.isDDLTrigger
              )
              // proceed for compaction
              try {
                executeCompaction(newCarbonLoadModel,
                  newCarbonLoadModel.getStorePath,
                  newcompactionModel,
                  executor, sqlContext, kettleHomePath, storeLocation
                )
              } catch {
                case e: Exception =>
                  LOGGER.error("Exception in compaction thread for table " +
                    s"${tableForCompaction.carbonTable.getDatabaseName}." +
                    s"${tableForCompaction.carbonTableIdentifier.getTableName}")
                // not handling the exception. only logging as this is not the table triggered
                // by user.
              } finally {
                // delete the compaction required file in case of failure or success also.
                if (!CarbonCompactionUtil
                  .deleteCompactionRequiredFile(metadataPath, compactionType)) {
                  // if the compaction request file is not been able to delete then
                  // add those tables details to the skip list so that it wont be considered next.
                  skipCompactionTables.+=:(tableForCompaction.carbonTableIdentifier)
                  LOGGER.error("Compaction request file can not be deleted for table " +
                    s"${tableForCompaction.carbonTable.getDatabaseName}." +
                    s"${tableForCompaction.carbonTableIdentifier.getTableName}")
                }
              }
              // ********* check again for all the tables.
              tableForCompaction = CarbonCompactionUtil
                .getNextTableToCompact(CarbonEnv.getInstance(sqlContext).carbonCatalog.metadata
                  .tablesMeta.toArray, skipCompactionTables.asJava
                )
            }
            // giving the user his error for telling in the beeline if his triggered table
            // compaction is failed.
            if (!triggeredCompactionStatus) {
              throw new Exception("Exception in compaction " + exception.getMessage)
            }
          }
        } finally {
          executor.shutdownNow()
          deletePartialLoadsInCompaction(carbonLoadModel)
          compactionLock.unlock()
        }
      }
    }
    // calling the run method of a thread to make the call as blocking call.
    // in the future we may make this as concurrent.
    compactionThread.run()
  }

  def prepareCarbonLoadModel(storePath: String,
                             table: CarbonTable,
                             newCarbonLoadModel: CarbonLoadModel): Unit = {
    newCarbonLoadModel.setAggTables(table.getAggregateTablesName.asScala.toArray)
    newCarbonLoadModel.setTableName(table.getFactTableName)
    val dataLoadSchema = new CarbonDataLoadSchema(table)
    // Need to fill dimension relation
    newCarbonLoadModel.setCarbonDataLoadSchema(dataLoadSchema)
    newCarbonLoadModel.setTableName(table.getCarbonTableIdentifier.getTableName)
    newCarbonLoadModel.setDatabaseName(table.getCarbonTableIdentifier.getDatabaseName)
    newCarbonLoadModel.setStorePath(table.getStorePath)
    readLoadMetadataDetails(newCarbonLoadModel, storePath)
    val loadStartTime = CarbonLoaderUtil.readCurrentTime()
    newCarbonLoadModel.setFactTimeStamp(loadStartTime)
  }

  def deletePartialLoadsInCompaction(carbonLoadModel: CarbonLoadModel): Unit = {
    // Deleting the any partially loaded data if present.
    // in some case the segment folder which is present in store will not have entry in
    // status.
    // so deleting those folders.
    try {
      CarbonLoaderUtil.deletePartialLoadDataIfExist(carbonLoadModel, true)
    } catch {
      case e: Exception =>
        LOGGER.error(s"Exception in compaction thread while clean up of stale segments" +
          s" ${e.getMessage}")
    }
  }

  def loadCarbonData(sqlContext: SQLContext,
                     carbonLoadModel: CarbonLoadModel,
                     storePath: String,
                     kettleHomePath: String,
                     partitioner: Partitioner,
                     columinar: Boolean,
                     partitionStatus: String = CarbonCommonConstants.STORE_LOADSTATUS_SUCCESS,
                     useKettle: Boolean,
                     dataFrame: Option[DataFrame] = None): Unit = {
    val carbonTable = carbonLoadModel.getCarbonDataLoadSchema.getCarbonTable
    val isAgg = false
    // for handling of the segment Merging.
    def handleSegmentMerging(tableCreationTime: Long): Unit = {
      LOGGER.info(s"compaction need status is" +
        s" ${CarbonDataMergerUtil.checkIfAutoLoadMergingRequired()}")
      if (CarbonDataMergerUtil.checkIfAutoLoadMergingRequired()) {
        LOGGER.audit(s"Compaction request received for table " +
          s"${carbonLoadModel.getDatabaseName}.${carbonLoadModel.getTableName}")
        val compactionSize = 0
        val isCompactionTriggerByDDl = false
        val compactionModel = CompactionModel(compactionSize,
          CompactionType.MINOR_COMPACTION,
          carbonTable,
          tableCreationTime,
          isCompactionTriggerByDDl
        )
        var storeLocation = ""
        val configuredStore = CarbonLoaderUtil.getConfiguredLocalDirs(SparkEnv.get.conf)
        if (null != configuredStore && configuredStore.nonEmpty) {
          storeLocation = configuredStore(Random.nextInt(configuredStore.length))
        }
        if (storeLocation == null) {
          storeLocation = System.getProperty("java.io.tmpdir")
        }
        storeLocation = storeLocation + "/carbonstore/" + System.nanoTime()

        val isConcurrentCompactionAllowed = CarbonProperties.getInstance()
          .getProperty(CarbonCommonConstants.ENABLE_CONCURRENT_COMPACTION,
            CarbonCommonConstants.DEFAULT_ENABLE_CONCURRENT_COMPACTION
          )
          .equalsIgnoreCase("true")

        if (!isConcurrentCompactionAllowed) {

          handleCompactionForSystemLocking(sqlContext,
            carbonLoadModel,
            storePath,
            kettleHomePath,
            storeLocation,
            CompactionType.MINOR_COMPACTION,
            carbonTable,
            compactionModel
          )
        } else {
          val lock = CarbonLockFactory
            .getCarbonLockObj(carbonTable.getAbsoluteTableIdentifier.getCarbonTableIdentifier,
              LockUsage.COMPACTION_LOCK
            )

          if (lock.lockWithRetries()) {
            LOGGER.info("Acquired the compaction lock.")
            try {
              startCompactionThreads(sqlContext,
                carbonLoadModel,
                storePath,
                kettleHomePath,
                storeLocation,
                compactionModel,
                lock
              )
            } catch {
              case e: Exception =>
                LOGGER.error(s"Exception in start compaction thread. ${e.getMessage}")
                lock.unlock()
                throw e
            }
          } else {
            LOGGER.audit("Not able to acquire the compaction lock for table " +
              s"${carbonLoadModel.getDatabaseName}.${
                carbonLoadModel
                  .getTableName
              }")
            LOGGER.error("Not able to acquire the compaction lock for table " +
              s"${carbonLoadModel.getDatabaseName}.${
                carbonLoadModel
                  .getTableName
              }")
          }
        }
      }
    }

    try {
      LOGGER.audit(s"Data load request has been received for table" +
        s" ${carbonLoadModel.getDatabaseName}.${carbonLoadModel.getTableName}")
      if (!useKettle) {
        LOGGER.audit("Data is loading with New Data Flow for table " +
          s"${carbonLoadModel.getDatabaseName}.${carbonLoadModel.getTableName}")
      }
      // Check if any load need to be deleted before loading new data
      deleteLoadsAndUpdateMetadata(carbonLoadModel, carbonTable, storePath,
        isForceDeletion = false)
      if (null == carbonLoadModel.getLoadMetadataDetails) {
        readLoadMetadataDetails(carbonLoadModel, storePath)
      }

      var currentLoadCount = -1
      val convLoadDetails = carbonLoadModel.getLoadMetadataDetails.asScala
      // taking the latest segment ID present.
      // so that any other segments above this will be deleted.
      if (convLoadDetails.nonEmpty) {
        convLoadDetails.foreach { l =>
          var loadCount = 0
          breakable {
            try {
              loadCount = Integer.parseInt(l.getLoadName)
            } catch {
              case e: NumberFormatException => // case of merge folder. ignore it.
                break
            }
            if (currentLoadCount < loadCount) {
              currentLoadCount = loadCount
            }
          }
        }
      }
      currentLoadCount += 1
      // Deleting the any partially loaded data if present.
      // in some case the segment folder which is present in store will not have entry in status.
      // so deleting those folders.
      try {
        CarbonLoaderUtil.deletePartialLoadDataIfExist(carbonLoadModel, false)
      } catch {
        case e: Exception =>
          LOGGER
            .error(s"Exception in data load while clean up of stale segments ${e.getMessage}")
      }

      // reading the start time of data load.
      val loadStartTime = CarbonLoaderUtil.readCurrentTime()
      carbonLoadModel.setFactTimeStamp(loadStartTime)
      val tableCreationTime = CarbonEnv.getInstance(sqlContext).carbonCatalog
        .getTableCreationTime(carbonLoadModel.getDatabaseName, carbonLoadModel.getTableName)
      val schemaLastUpdatedTime = CarbonEnv.getInstance(sqlContext).carbonCatalog
        .getSchemaLastUpdatedTime(carbonLoadModel.getDatabaseName, carbonLoadModel.getTableName)

      // get partition way from configuration
      // val isTableSplitPartition = CarbonProperties.getInstance().getProperty(
      // CarbonCommonConstants.TABLE_SPLIT_PARTITION,
      // CarbonCommonConstants.TABLE_SPLIT_PARTITION_DEFAULT_VALUE).toBoolean
      val isTableSplitPartition = false
      var blocksGroupBy: Array[(String, Array[BlockDetails])] = null
      var status: Array[(String, LoadMetadataDetails)] = null

      def loadDataFile(): Unit = {
        if (isTableSplitPartition) {
          /*
         * when data handle by table split partition
         * 1) get partition files, direct load or not will get the different files path
         * 2) get files blocks by using SplitUtils
         * 3) output Array[(partitionID,Array[BlockDetails])] to blocksGroupBy
         */
          var splits = Array[TableSplit]()
          if (carbonLoadModel.isDirectLoad) {
            // get all table Splits, this part means files were divide to different partitions
            splits = CarbonQueryUtil.getTableSplitsForDirectLoad(carbonLoadModel.getFactFilePath)
            // get all partition blocks from file list
            blocksGroupBy = splits.map {
              split =>
                val pathBuilder = new StringBuilder()
                for (path <- split.getPartition.getFilesPath.asScala) {
                  pathBuilder.append(path).append(",")
                }
                if (pathBuilder.nonEmpty) {
                  pathBuilder.substring(0, pathBuilder.size - 1)
                }
                (split.getPartition.getUniqueID, SplitUtils.getSplits(pathBuilder.toString(),
                  sqlContext.sparkContext
                ))
            }
          } else {
            // get all table Splits,when come to this, means data have been partition
            splits = CarbonQueryUtil.getTableSplits(carbonLoadModel.getDatabaseName,
              carbonLoadModel.getTableName, null)
            // get all partition blocks from factFilePath/uniqueID/
            blocksGroupBy = splits.map {
              split =>
                val pathBuilder = new StringBuilder()
                pathBuilder.append(carbonLoadModel.getFactFilePath)
                if (!carbonLoadModel.getFactFilePath.endsWith("/")
                  && !carbonLoadModel.getFactFilePath.endsWith("\\")) {
                  pathBuilder.append("/")
                }
                pathBuilder.append(split.getPartition.getUniqueID).append("/")
                (split.getPartition.getUniqueID,
                  SplitUtils.getSplits(pathBuilder.toString, sqlContext.sparkContext))
            }
          }
        } else {
          /*
         * when data load handle by node partition
         * 1)clone the hadoop configuration,and set the file path to the configuration
         * 2)use NewHadoopRDD to get split,size:Math.max(minSize, Math.min(maxSize, blockSize))
         * 3)use DummyLoadRDD to group blocks by host,and let spark balance the block location
         * 4)DummyLoadRDD output (host,Array[BlockDetails])as the parameter to CarbonDataLoadRDD
         *   which parititon by host
         */
          val hadoopConfiguration = new Configuration(sqlContext.sparkContext.hadoopConfiguration)
          // FileUtils will skip file which is no csv, and return all file path which split by ','
          val filePaths = carbonLoadModel.getFactFilePath
          hadoopConfiguration.set(FileInputFormat.INPUT_DIR, filePaths)
          hadoopConfiguration.set(FileInputFormat.INPUT_DIR_RECURSIVE, "true")
          hadoopConfiguration.set("io.compression.codecs",
            """org.apache.hadoop.io.compress.GzipCodec,
               org.apache.hadoop.io.compress.DefaultCodec,
               org.apache.hadoop.io.compress.BZip2Codec""".stripMargin)

          configSplitMaxSize(sqlContext.sparkContext, filePaths, hadoopConfiguration)

          val inputFormat = new org.apache.hadoop.mapreduce.lib.input.TextInputFormat
          inputFormat match {
            case configurable: Configurable =>
              configurable.setConf(hadoopConfiguration)
            case _ =>
          }
          val jobContext = new Job(hadoopConfiguration)
          val rawSplits = inputFormat.getSplits(jobContext).toArray
          val result = new Array[Partition](rawSplits.size)
          val blockList = rawSplits.map(inputSplit => {
            val fileSplit = inputSplit.asInstanceOf[FileSplit]
            new TableBlockInfo(fileSplit.getPath.toString,
              fileSplit.getStart, "1",
              fileSplit.getLocations, fileSplit.getLength
            ).asInstanceOf[Distributable]
          }
          )
          // group blocks to nodes, tasks
          val startTime = System.currentTimeMillis
          val activeNodes = DistributionUtil
            .ensureExecutorsAndGetNodeList(blockList, sqlContext.sparkContext)
          val nodeBlockMapping =
            CarbonLoaderUtil
              .nodeBlockMapping(blockList.toSeq.asJava, -1, activeNodes.toList.asJava).asScala
              .toSeq
          val timeElapsed: Long = System.currentTimeMillis - startTime
          LOGGER.info("Total Time taken in block allocation: " + timeElapsed)
          LOGGER.info(s"Total no of blocks: ${blockList.length}, " +
            s"No.of Nodes: ${nodeBlockMapping.size}")
          var str = ""
          nodeBlockMapping.foreach(entry => {
            val tableBlock = entry._2
            str = str + "#Node: " + entry._1 + " no.of.blocks: " + tableBlock.size()
            tableBlock.asScala.foreach(tableBlockInfo =>
              if (!tableBlockInfo.getLocations.exists(hostentry =>
                hostentry.equalsIgnoreCase(entry._1)
              )) {
                str = str + " , mismatch locations: " + tableBlockInfo.getLocations
                  .foldLeft("")((a, b) => a + "," + b)
              }
            )
            str = str + "\n"
          }
          )
          LOGGER.info(str)
          blocksGroupBy = nodeBlockMapping.map(entry => {
            val blockDetailsList =
              entry._2.asScala.map(distributable => {
                val tableBlock = distributable.asInstanceOf[TableBlockInfo]
                new BlockDetails(new Path(tableBlock.getFilePath),
                  tableBlock.getBlockOffset, tableBlock.getBlockLength, tableBlock.getLocations
                )
              }).toArray
            (entry._1, blockDetailsList)
          }
          ).toArray
        }

        if (useKettle) {
          status = new DataFileLoaderRDD(sqlContext.sparkContext,
            new DataLoadResultImpl(),
            carbonLoadModel,
            storePath,
            kettleHomePath,
            partitioner,
            columinar,
            currentLoadCount,
            tableCreationTime,
            schemaLastUpdatedTime,
            blocksGroupBy,
            isTableSplitPartition
          ).collect()
        } else {
          status = new NewCarbonDataLoadRDD(sqlContext.sparkContext,
            new DataLoadResultImpl(),
            carbonLoadModel,
            partitioner,
            currentLoadCount,
            blocksGroupBy,
            isTableSplitPartition).collect()
        }
      }

      def loadDataFrame(): Unit = {
        var rdd = dataFrame.get.rdd
        var numPartitions = DistributionUtil.getNodeList(sqlContext.sparkContext).length
        numPartitions = Math.max(1, Math.min(numPartitions, rdd.partitions.length))
        rdd = rdd.coalesce(numPartitions, shuffle = false)

        if (useKettle) {
          status = new DataFrameLoaderRDD(sqlContext.sparkContext,
            new DataLoadResultImpl(),
            carbonLoadModel,
            storePath,
            kettleHomePath,
            columinar,
            currentLoadCount,
            tableCreationTime,
            schemaLastUpdatedTime,
            rdd).collect()
        } else {
          status = new NewDataFrameLoaderRDD(sqlContext.sparkContext,
            new DataLoadResultImpl(),
            carbonLoadModel,
            partitioner,
            currentLoadCount,
            tableCreationTime,
            schemaLastUpdatedTime,
            rdd
            ).collect()
      }
      }

      CarbonLoaderUtil.checkAndCreateCarbonDataLocation(storePath,
        carbonLoadModel.getDatabaseName, carbonLoadModel.getTableName,
        partitioner.partitionCount, currentLoadCount.toString)
      var loadStatus = CarbonCommonConstants.STORE_LOADSTATUS_SUCCESS
      var errorMessage: String = "DataLoad failure"
      var executorMessage: String = ""
      try {
        if (dataFrame.isDefined) {
          loadDataFrame()
        } else {
          loadDataFile()
        }
        val newStatusMap = scala.collection.mutable.Map.empty[String, String]
        status.foreach { eachLoadStatus =>
          val state = newStatusMap.get(eachLoadStatus._1)
          state match {
            case Some(CarbonCommonConstants.STORE_LOADSTATUS_FAILURE) =>
              newStatusMap.put(eachLoadStatus._1, eachLoadStatus._2.getLoadStatus)
            case Some(CarbonCommonConstants.STORE_LOADSTATUS_PARTIAL_SUCCESS)
              if eachLoadStatus._2.getLoadStatus ==
                CarbonCommonConstants.STORE_LOADSTATUS_SUCCESS =>
              newStatusMap.put(eachLoadStatus._1, eachLoadStatus._2.getLoadStatus)
            case _ =>
              newStatusMap.put(eachLoadStatus._1, eachLoadStatus._2.getLoadStatus)
          }
        }

        newStatusMap.foreach {
          case (key, value) =>
            if (value == CarbonCommonConstants.STORE_LOADSTATUS_FAILURE) {
              loadStatus = CarbonCommonConstants.STORE_LOADSTATUS_FAILURE
            } else if (value == CarbonCommonConstants.STORE_LOADSTATUS_PARTIAL_SUCCESS &&
              !loadStatus.equals(CarbonCommonConstants.STORE_LOADSTATUS_FAILURE)) {
              loadStatus = CarbonCommonConstants.STORE_LOADSTATUS_PARTIAL_SUCCESS
            }
        }

        if (loadStatus != CarbonCommonConstants.STORE_LOADSTATUS_FAILURE &&
          partitionStatus == CarbonCommonConstants.STORE_LOADSTATUS_PARTIAL_SUCCESS) {
          loadStatus = partitionStatus
        }
      } catch {
        case ex: Throwable =>
          loadStatus = CarbonCommonConstants.STORE_LOADSTATUS_FAILURE
          ex match {
            case sparkException: SparkException =>
              if (sparkException.getCause.isInstanceOf[DataLoadingException] ||
                sparkException.getCause.isInstanceOf[CarbonDataLoadingException]) {
                executorMessage = sparkException.getCause.getMessage
                errorMessage = errorMessage + ": " + executorMessage
              }
            case _ =>
              executorMessage = ex.getCause.getMessage
              errorMessage = errorMessage + ": " + executorMessage
          }
          LOGGER.info(errorMessage)
          LOGGER.error(ex)
      }

      if (loadStatus == CarbonCommonConstants.STORE_LOADSTATUS_FAILURE) {
        LOGGER.info("********starting clean up**********")
        CarbonLoaderUtil.deleteSegment(carbonLoadModel, currentLoadCount)
        LOGGER.info("********clean up done**********")
        LOGGER.audit(s"Data load is failed for " +
          s"${carbonLoadModel.getDatabaseName}.${carbonLoadModel.getTableName}")
        LOGGER.warn("Cannot write load metadata file as data load failed")
        throw new Exception(errorMessage)
      } else {
        val metadataDetails = status(0)._2
        if (!isAgg) {
          val status = CarbonLoaderUtil.recordLoadMetadata(currentLoadCount, metadataDetails,
            carbonLoadModel, loadStatus, loadStartTime)
          if (!status) {
            val errorMessage = "Dataload failed due to failure in table status updation."
            LOGGER.audit("Data load is failed for " +
              s"${carbonLoadModel.getDatabaseName}.${
                carbonLoadModel
                  .getTableName
              }")
            LOGGER.error("Dataload failed due to failure in table status updation.")
            throw new Exception(errorMessage)
          }
        } else if (!carbonLoadModel.isRetentionRequest) {
          // TODO : Handle it
          LOGGER.info("********Database updated**********")
        }
        LOGGER.audit("Data load is successful for " +
          s"${carbonLoadModel.getDatabaseName}.${carbonLoadModel.getTableName}")
        try {
          // compaction handling
          handleSegmentMerging(tableCreationTime)
        } catch {
          case e: Exception =>
            throw new Exception(
              "Dataload is success. Auto-Compaction has failed. Please check logs.")
        }
      }
    }

  }

  def readLoadMetadataDetails(model: CarbonLoadModel, storePath: String): Unit = {
    val metadataPath = model.getCarbonDataLoadSchema.getCarbonTable.getMetaDataFilepath
    val details = SegmentStatusManager.readLoadMetadata(metadataPath)
    model.setLoadMetadataDetails(details.toList.asJava)
  }

  def deleteLoadsAndUpdateMetadata(
<<<<<<< HEAD
      carbonLoadModel: CarbonLoadModel,
      table: CarbonTable,
      storePath: String,
      isForceDeletion: Boolean) {
=======
                                    carbonLoadModel: CarbonLoadModel,
                                    table: CarbonTable, partitioner: Partitioner,
                                    storePath: String,
                                    isForceDeletion: Boolean) {
>>>>>>> a3c79c72
    if (LoadMetadataUtil.isLoadDeletionRequired(carbonLoadModel)) {
      val loadMetadataFilePath = CarbonLoaderUtil
        .extractLoadMetadataFileLocation(carbonLoadModel)
      val details = SegmentStatusManager.readLoadMetadata(loadMetadataFilePath)
      val carbonTableStatusLock = CarbonLockFactory
        .getCarbonLockObj(table.getAbsoluteTableIdentifier.getCarbonTableIdentifier,
          LockUsage.TABLE_STATUS_LOCK)

      // Delete marked loads
      val isUpdationRequired = DeleteLoadFolders
        .deleteLoadFoldersFromFileSystem(carbonLoadModel, storePath, isForceDeletion, details)

      if (isUpdationRequired) {
        try {
          // Update load metadate file after cleaning deleted nodes
          if (carbonTableStatusLock.lockWithRetries()) {
            LOGGER.info("Table status lock has been successfully acquired.")

            // read latest table status again.
            val latestMetadata = SegmentStatusManager.readLoadMetadata(loadMetadataFilePath)

            // update the metadata details from old to new status.
            val latestStatus = CarbonLoaderUtil
              .updateLoadMetadataFromOldToNew(details, latestMetadata)

            CarbonLoaderUtil.writeLoadMetadata(
              carbonLoadModel.getCarbonDataLoadSchema,
              carbonLoadModel.getDatabaseName,
              carbonLoadModel.getTableName, latestStatus)
          } else {
            val errorMsg = "Clean files request is failed for " +
              s"${carbonLoadModel.getDatabaseName}." +
              s"${carbonLoadModel.getTableName}" +
              ". Not able to acquire the table status lock due to other operation " +
              "running in the background."
            LOGGER.audit(errorMsg)
            LOGGER.error(errorMsg)
            throw new Exception(errorMsg + " Please try after some time.")
          }
        } finally {
          CarbonLockUtil.fileUnlock(carbonTableStatusLock, LockUsage.TABLE_STATUS_LOCK)
        }
      }
    }
  }

  def dropTable(
<<<<<<< HEAD
      sc: SparkContext,
      schema: String,
      table: String) {
=======
                 sc: SparkContext,
                 schema: String,
                 table: String,
                 partitioner: Partitioner) {
>>>>>>> a3c79c72
    val v: Value[Array[Object]] = new ValueImpl()
    new CarbonDropTableRDD(sc, v, schema, table).collect
  }

  def cleanFiles(
<<<<<<< HEAD
      sc: SparkContext,
      carbonLoadModel: CarbonLoadModel,
      storePath: String) {
=======
                  sc: SparkContext,
                  carbonLoadModel: CarbonLoadModel,
                  storePath: String,
                  partitioner: Partitioner) {
>>>>>>> a3c79c72
    val table = org.apache.carbondata.core.carbon.metadata.CarbonMetadata.getInstance
      .getCarbonTable(carbonLoadModel.getDatabaseName + "_" + carbonLoadModel.getTableName)
    val carbonCleanFilesLock = CarbonLockFactory
      .getCarbonLockObj(table.getAbsoluteTableIdentifier.getCarbonTableIdentifier,
        LockUsage.CLEAN_FILES_LOCK
      )
    try {
      if (carbonCleanFilesLock.lockWithRetries()) {
        LOGGER.info("Clean files lock has been successfully acquired.")
        deleteLoadsAndUpdateMetadata(carbonLoadModel,
          table,
          storePath,
          isForceDeletion = true)
      } else {
        val errorMsg = "Clean files request is failed for " +
          s"${carbonLoadModel.getDatabaseName}.${carbonLoadModel.getTableName}" +
          ". Not able to acquire the clean files lock due to another clean files " +
          "operation is running in the background."
        LOGGER.audit(errorMsg)
        LOGGER.error(errorMsg)
        throw new Exception(errorMsg + " Please try after some time.")

      }
    } finally {
      CarbonLockUtil.fileUnlock(carbonCleanFilesLock, LockUsage.CLEAN_FILES_LOCK)
    }
  }


}<|MERGE_RESOLUTION|>--- conflicted
+++ resolved
@@ -57,34 +57,12 @@
 
 
 /**
-* This is the factory class which can create different RDD depends on user needs.
-*
-*/
+  * This is the factory class which can create different RDD depends on user needs.
+  *
+  */
 object CarbonDataRDDFactory {
 
   private val LOGGER = LogServiceFactory.getLogService(this.getClass.getCanonicalName)
-
-<<<<<<< HEAD
-  def deleteLoadByDate(
-      sqlContext: SQLContext,
-      schema: CarbonDataLoadSchema,
-      databaseName: String,
-      tableName: String,
-      storePath: String,
-      dateField: String,
-      dateFieldActualName: String,
-      dateValue: String) {
-=======
-  def mergeCarbonData(
-                       sqlContext: SQLContext,
-                       carbonLoadModel: CarbonLoadModel,
-                       storeLocation: String,
-                       storePath: String,
-                       partitioner: Partitioner) {
-    val table = CarbonMetadata.getInstance()
-      .getCarbonTable(carbonLoadModel.getDatabaseName + "_" + carbonLoadModel.getTableName)
-    val metaDataPath: String = table.getMetaDataFilepath
-  }
 
   def deleteLoadByDate(
                         sqlContext: SQLContext,
@@ -94,9 +72,7 @@
                         storePath: String,
                         dateField: String,
                         dateFieldActualName: String,
-                        dateValue: String,
-                        partitioner: Partitioner) {
->>>>>>> a3c79c72
+                        dateValue: String) {
 
     val sc = sqlContext
     // Delete the records based on data
@@ -207,24 +183,16 @@
       hadoopConfiguration.set(FileInputFormat.SPLIT_MAXSIZE, newSplitSize.toString)
       LOGGER.info(s"totalInputSpaceConsumed: $spaceConsumed , " +
         s"defaultParallelism: $defaultParallelism")
-      LOGGER.info(s"mapreduce.input.fileinputformat.split.maxsize: ${newSplitSize.toString}")
+      LOGGER.info(s"mapreduce.input.fileinputformat.split.maxsize: ${ newSplitSize.toString }")
     }
   }
 
   def alterTableForCompaction(sqlContext: SQLContext,
-<<<<<<< HEAD
-      alterTableModel: AlterTableModel,
-      carbonLoadModel: CarbonLoadModel,
-      storePath: String,
-      kettleHomePath: String,
-      storeLocation: String): Unit = {
-=======
                               alterTableModel: AlterTableModel,
                               carbonLoadModel: CarbonLoadModel,
-                              partitioner: Partitioner,
                               storePath: String,
-                              kettleHomePath: String, storeLocation: String): Unit = {
->>>>>>> a3c79c72
+                              kettleHomePath: String,
+                              storeLocation: String): Unit = {
     var compactionSize: Long = 0
     var compactionType: CompactionType = CompactionType.MINOR_COMPACTION
     if (alterTableModel.compactionType.equalsIgnoreCase("major")) {
@@ -235,7 +203,7 @@
     }
 
     LOGGER.audit(s"Compaction request received for table " +
-      s"${carbonLoadModel.getDatabaseName}.${carbonLoadModel.getTableName}")
+      s"${ carbonLoadModel.getDatabaseName }.${ carbonLoadModel.getTableName }")
     val carbonTable = carbonLoadModel.getCarbonDataLoadSchema.getCarbonTable
     val tableCreationTime = CarbonEnv.getInstance(sqlContext).carbonCatalog
       .getTableCreationTime(carbonLoadModel.getDatabaseName, carbonLoadModel.getTableName)
@@ -284,7 +252,7 @@
 
       if (lock.lockWithRetries()) {
         LOGGER.info("Acquired the compaction lock for table" +
-          s" ${carbonLoadModel.getDatabaseName}.${carbonLoadModel.getTableName}")
+          s" ${ carbonLoadModel.getDatabaseName }.${ carbonLoadModel.getTableName }")
         try {
           startCompactionThreads(sqlContext,
             carbonLoadModel,
@@ -296,46 +264,34 @@
           )
         } catch {
           case e: Exception =>
-            LOGGER.error(s"Exception in start compaction thread. ${e.getMessage}")
+            LOGGER.error(s"Exception in start compaction thread. ${ e.getMessage }")
             lock.unlock()
         }
       } else {
         LOGGER.audit("Not able to acquire the compaction lock for table " +
-          s"${carbonLoadModel.getDatabaseName}.${carbonLoadModel.getTableName}")
+          s"${ carbonLoadModel.getDatabaseName }.${ carbonLoadModel.getTableName }")
         LOGGER.error(s"Not able to acquire the compaction lock for table" +
-          s" ${carbonLoadModel.getDatabaseName}.${carbonLoadModel.getTableName}")
+          s" ${ carbonLoadModel.getDatabaseName }.${ carbonLoadModel.getTableName }")
         sys.error("Table is already locked for compaction. Please try after some time.")
       }
     }
   }
 
   def handleCompactionForSystemLocking(sqlContext: SQLContext,
-<<<<<<< HEAD
-      carbonLoadModel: CarbonLoadModel,
-      storePath: String,
-      kettleHomePath: String,
-      storeLocation: String,
-      compactionType: CompactionType,
-      carbonTable: CarbonTable,
-      compactionModel: CompactionModel): Unit = {
-=======
                                        carbonLoadModel: CarbonLoadModel,
-                                       partitioner: Partitioner,
                                        storePath: String,
                                        kettleHomePath: String,
                                        storeLocation: String,
                                        compactionType: CompactionType,
                                        carbonTable: CarbonTable,
                                        compactionModel: CompactionModel): Unit = {
->>>>>>> a3c79c72
     val lock = CarbonLockFactory
       .getCarbonLockObj(CarbonCommonConstants.SYSTEM_LEVEL_COMPACTION_LOCK_FOLDER,
         LockUsage.SYSTEMLEVEL_COMPACTION_LOCK
       )
     if (lock.lockWithRetries()) {
-      LOGGER.info(s"Acquired the compaction lock for table" +
-        s" ${carbonLoadModel.getDatabaseName}" +
-        s".${carbonLoadModel.getTableName}")
+      LOGGER.info(s"Acquired the compaction lock for table ${ carbonLoadModel.getDatabaseName }" +
+        s".${ carbonLoadModel.getTableName }")
       try {
         startCompactionThreads(sqlContext,
           carbonLoadModel,
@@ -347,51 +303,40 @@
         )
       } catch {
         case e: Exception =>
-          LOGGER.error(s"Exception in start compaction thread. ${e.getMessage}")
+          LOGGER.error(s"Exception in start compaction thread. ${ e.getMessage }")
           lock.unlock()
-          // if the compaction is a blocking call then only
-          // need to throw the exception.
+          // if the compaction is a blocking call then only need to throw the exception.
           if (compactionModel.isDDLTrigger) {
             throw e
           }
       }
     } else {
       LOGGER.audit("Not able to acquire the system level compaction lock for table " +
-        s"${carbonLoadModel.getDatabaseName}.${carbonLoadModel.getTableName}")
+        s"${ carbonLoadModel.getDatabaseName }.${ carbonLoadModel.getTableName }")
       LOGGER.error("Not able to acquire the compaction lock for table " +
-        s"${carbonLoadModel.getDatabaseName}.${carbonLoadModel.getTableName}")
+        s"${ carbonLoadModel.getDatabaseName }.${ carbonLoadModel.getTableName }")
       CarbonCompactionUtil
         .createCompactionRequiredFile(carbonTable.getMetaDataFilepath, compactionType)
       // do sys error only in case of DDL trigger.
       if (compactionModel.isDDLTrigger) {
         sys.error("Compaction is in progress, compaction request for table " +
-          s"${carbonLoadModel.getDatabaseName}.${carbonLoadModel.getTableName}" +
+          s"${ carbonLoadModel.getDatabaseName }.${ carbonLoadModel.getTableName }" +
           " is in queue.")
       } else {
         LOGGER.error("Compaction is in progress, compaction request for table " +
-          s"${carbonLoadModel.getDatabaseName}.${carbonLoadModel.getTableName}" +
+          s"${ carbonLoadModel.getDatabaseName }.${ carbonLoadModel.getTableName }" +
           " is in queue.")
       }
     }
   }
 
   def executeCompaction(carbonLoadModel: CarbonLoadModel,
-<<<<<<< HEAD
-      storePath: String,
-      compactionModel: CompactionModel,
-      executor: ExecutorService,
-      sqlContext: SQLContext,
-      kettleHomePath: String,
-      storeLocation: String): Unit = {
-=======
                         storePath: String,
                         compactionModel: CompactionModel,
-                        partitioner: Partitioner,
                         executor: ExecutorService,
                         sqlContext: SQLContext,
                         kettleHomePath: String,
                         storeLocation: String): Unit = {
->>>>>>> a3c79c72
     val sortedSegments: util.List[LoadMetadataDetails] = new util.ArrayList[LoadMetadataDetails](
       carbonLoadModel.getLoadMetadataDetails
     )
@@ -432,7 +377,7 @@
         )
       } catch {
         case e: Exception =>
-          LOGGER.error(s"Exception in compaction thread ${e.getMessage}")
+          LOGGER.error(s"Exception in compaction thread ${ e.getMessage }")
           throw e
       }
 
@@ -459,22 +404,11 @@
   }
 
   /**
-  * This will submit the loads to be merged into the executor.
-  *
-  * @param futureList
-  */
+    * This will submit the loads to be merged into the executor.
+    *
+    * @param futureList
+    */
   def scanSegmentsAndSubmitJob(futureList: util.List[Future[Void]],
-<<<<<<< HEAD
-      loadsToMerge: util
-      .List[LoadMetadataDetails],
-      executor: ExecutorService,
-      storePath: String,
-      sqlContext: SQLContext,
-      compactionModel: CompactionModel,
-      kettleHomePath: String,
-      carbonLoadModel: CarbonLoadModel,
-      storeLocation: String): Unit = {
-=======
                                loadsToMerge: util
                                .List[LoadMetadataDetails],
                                executor: ExecutorService,
@@ -483,9 +417,7 @@
                                compactionModel: CompactionModel,
                                kettleHomePath: String,
                                carbonLoadModel: CarbonLoadModel,
-                               partitioner: Partitioner,
                                storeLocation: String): Unit = {
->>>>>>> a3c79c72
 
     loadsToMerge.asScala.foreach(seg => {
       LOGGER.info("loads identified for merge is " + seg.getLoadName)
@@ -511,22 +443,12 @@
   }
 
   def startCompactionThreads(sqlContext: SQLContext,
-<<<<<<< HEAD
-      carbonLoadModel: CarbonLoadModel,
-      storePath: String,
-      kettleHomePath: String,
-      storeLocation: String,
-      compactionModel: CompactionModel,
-      compactionLock: ICarbonLock): Unit = {
-=======
                              carbonLoadModel: CarbonLoadModel,
-                             partitioner: Partitioner,
                              storePath: String,
                              kettleHomePath: String,
                              storeLocation: String,
                              compactionModel: CompactionModel,
                              compactionLock: ICarbonLock): Unit = {
->>>>>>> a3c79c72
     val executor: ExecutorService = Executors.newFixedThreadPool(1)
     // update the updated table status.
     readLoadMetadataDetails(carbonLoadModel, storePath)
@@ -538,7 +460,7 @@
     } catch {
       case e: Exception =>
         LOGGER.error(s"Exception in compaction thread while clean up of stale segments" +
-          s" ${e.getMessage}")
+          s" ${ e.getMessage }")
     }
 
     val compactionThread = new Thread {
@@ -557,7 +479,7 @@
             triggeredCompactionStatus = true
           } catch {
             case e: Exception =>
-              LOGGER.error(s"Exception in compaction thread ${e.getMessage}")
+              LOGGER.error(s"Exception in compaction thread ${ e.getMessage }")
               exception = e
           }
           // continue in case of exception also, check for all the tables.
@@ -575,8 +497,8 @@
               )
             while (null != tableForCompaction) {
               LOGGER.info("Compaction request has been identified for table " +
-                s"${tableForCompaction.carbonTable.getDatabaseName}." +
-                s"${tableForCompaction.carbonTableIdentifier.getTableName}")
+                s"${ tableForCompaction.carbonTable.getDatabaseName }." +
+                s"${ tableForCompaction.carbonTableIdentifier.getTableName }")
               val table: CarbonTable = tableForCompaction.carbonTable
               val metadataPath = table.getMetaDataFilepath
               val compactionType = CarbonCompactionUtil.determineCompactionType(metadataPath)
@@ -607,8 +529,8 @@
               } catch {
                 case e: Exception =>
                   LOGGER.error("Exception in compaction thread for table " +
-                    s"${tableForCompaction.carbonTable.getDatabaseName}." +
-                    s"${tableForCompaction.carbonTableIdentifier.getTableName}")
+                    s"${ tableForCompaction.carbonTable.getDatabaseName }." +
+                    s"${ tableForCompaction.carbonTableIdentifier.getTableName }")
                 // not handling the exception. only logging as this is not the table triggered
                 // by user.
               } finally {
@@ -619,8 +541,8 @@
                   // add those tables details to the skip list so that it wont be considered next.
                   skipCompactionTables.+=:(tableForCompaction.carbonTableIdentifier)
                   LOGGER.error("Compaction request file can not be deleted for table " +
-                    s"${tableForCompaction.carbonTable.getDatabaseName}." +
-                    s"${tableForCompaction.carbonTableIdentifier.getTableName}")
+                    s"${ tableForCompaction.carbonTable.getDatabaseName }." +
+                    s"${ tableForCompaction.carbonTableIdentifier.getTableName }")
                 }
               }
               // ********* check again for all the tables.
@@ -673,7 +595,7 @@
     } catch {
       case e: Exception =>
         LOGGER.error(s"Exception in compaction thread while clean up of stale segments" +
-          s" ${e.getMessage}")
+          s" ${ e.getMessage }")
     }
   }
 
@@ -691,10 +613,10 @@
     // for handling of the segment Merging.
     def handleSegmentMerging(tableCreationTime: Long): Unit = {
       LOGGER.info(s"compaction need status is" +
-        s" ${CarbonDataMergerUtil.checkIfAutoLoadMergingRequired()}")
+        s" ${ CarbonDataMergerUtil.checkIfAutoLoadMergingRequired() }")
       if (CarbonDataMergerUtil.checkIfAutoLoadMergingRequired()) {
         LOGGER.audit(s"Compaction request received for table " +
-          s"${carbonLoadModel.getDatabaseName}.${carbonLoadModel.getTableName}")
+          s"${ carbonLoadModel.getDatabaseName }.${ carbonLoadModel.getTableName }")
         val compactionSize = 0
         val isCompactionTriggerByDDl = false
         val compactionModel = CompactionModel(compactionSize,
@@ -749,18 +671,18 @@
               )
             } catch {
               case e: Exception =>
-                LOGGER.error(s"Exception in start compaction thread. ${e.getMessage}")
+                LOGGER.error(s"Exception in start compaction thread. ${ e.getMessage }")
                 lock.unlock()
                 throw e
             }
           } else {
             LOGGER.audit("Not able to acquire the compaction lock for table " +
-              s"${carbonLoadModel.getDatabaseName}.${
+              s"${ carbonLoadModel.getDatabaseName }.${
                 carbonLoadModel
                   .getTableName
               }")
             LOGGER.error("Not able to acquire the compaction lock for table " +
-              s"${carbonLoadModel.getDatabaseName}.${
+              s"${ carbonLoadModel.getDatabaseName }.${
                 carbonLoadModel
                   .getTableName
               }")
@@ -771,10 +693,10 @@
 
     try {
       LOGGER.audit(s"Data load request has been received for table" +
-        s" ${carbonLoadModel.getDatabaseName}.${carbonLoadModel.getTableName}")
+        s" ${ carbonLoadModel.getDatabaseName }.${ carbonLoadModel.getTableName }")
       if (!useKettle) {
         LOGGER.audit("Data is loading with New Data Flow for table " +
-          s"${carbonLoadModel.getDatabaseName}.${carbonLoadModel.getTableName}")
+          s"${ carbonLoadModel.getDatabaseName }.${ carbonLoadModel.getTableName }")
       }
       // Check if any load need to be deleted before loading new data
       deleteLoadsAndUpdateMetadata(carbonLoadModel, carbonTable, storePath,
@@ -812,7 +734,7 @@
       } catch {
         case e: Exception =>
           LOGGER
-            .error(s"Exception in data load while clean up of stale segments ${e.getMessage}")
+            .error(s"Exception in data load while clean up of stale segments ${ e.getMessage }")
       }
 
       // reading the start time of data load.
@@ -923,7 +845,7 @@
               .toSeq
           val timeElapsed: Long = System.currentTimeMillis - startTime
           LOGGER.info("Total Time taken in block allocation: " + timeElapsed)
-          LOGGER.info(s"Total no of blocks: ${blockList.length}, " +
+          LOGGER.info(s"Total no of blocks: ${ blockList.length }, " +
             s"No.of Nodes: ${nodeBlockMapping.size}")
           var str = ""
           nodeBlockMapping.foreach(entry => {
@@ -985,7 +907,7 @@
         numPartitions = Math.max(1, Math.min(numPartitions, rdd.partitions.length))
         rdd = rdd.coalesce(numPartitions, shuffle = false)
 
-        if (useKettle) {
+        if(useKettle){
           status = new DataFrameLoaderRDD(sqlContext.sparkContext,
             new DataLoadResultImpl(),
             carbonLoadModel,
@@ -996,17 +918,18 @@
             tableCreationTime,
             schemaLastUpdatedTime,
             rdd).collect()
-        } else {
-          status = new NewDataFrameLoaderRDD(sqlContext.sparkContext,
+        }else{
+          status = new DataFrameLoaderRDD(sqlContext.sparkContext,
             new DataLoadResultImpl(),
             carbonLoadModel,
-            partitioner,
+            storePath,
+            kettleHomePath,
+            columinar,
             currentLoadCount,
             tableCreationTime,
             schemaLastUpdatedTime,
-            rdd
-            ).collect()
-      }
+            rdd).collect()
+        }
       }
 
       CarbonLoaderUtil.checkAndCreateCarbonDataLocation(storePath,
@@ -1073,7 +996,7 @@
         CarbonLoaderUtil.deleteSegment(carbonLoadModel, currentLoadCount)
         LOGGER.info("********clean up done**********")
         LOGGER.audit(s"Data load is failed for " +
-          s"${carbonLoadModel.getDatabaseName}.${carbonLoadModel.getTableName}")
+          s"${ carbonLoadModel.getDatabaseName }.${ carbonLoadModel.getTableName }")
         LOGGER.warn("Cannot write load metadata file as data load failed")
         throw new Exception(errorMessage)
       } else {
@@ -1084,7 +1007,7 @@
           if (!status) {
             val errorMessage = "Dataload failed due to failure in table status updation."
             LOGGER.audit("Data load is failed for " +
-              s"${carbonLoadModel.getDatabaseName}.${
+              s"${ carbonLoadModel.getDatabaseName }.${
                 carbonLoadModel
                   .getTableName
               }")
@@ -1096,7 +1019,7 @@
           LOGGER.info("********Database updated**********")
         }
         LOGGER.audit("Data load is successful for " +
-          s"${carbonLoadModel.getDatabaseName}.${carbonLoadModel.getTableName}")
+          s"${ carbonLoadModel.getDatabaseName }.${ carbonLoadModel.getTableName }")
         try {
           // compaction handling
           handleSegmentMerging(tableCreationTime)
@@ -1117,17 +1040,10 @@
   }
 
   def deleteLoadsAndUpdateMetadata(
-<<<<<<< HEAD
-      carbonLoadModel: CarbonLoadModel,
-      table: CarbonTable,
-      storePath: String,
-      isForceDeletion: Boolean) {
-=======
                                     carbonLoadModel: CarbonLoadModel,
-                                    table: CarbonTable, partitioner: Partitioner,
+                                    table: CarbonTable,
                                     storePath: String,
                                     isForceDeletion: Boolean) {
->>>>>>> a3c79c72
     if (LoadMetadataUtil.isLoadDeletionRequired(carbonLoadModel)) {
       val loadMetadataFilePath = CarbonLoaderUtil
         .extractLoadMetadataFileLocation(carbonLoadModel)
@@ -1159,8 +1075,8 @@
               carbonLoadModel.getTableName, latestStatus)
           } else {
             val errorMsg = "Clean files request is failed for " +
-              s"${carbonLoadModel.getDatabaseName}." +
-              s"${carbonLoadModel.getTableName}" +
+              s"${ carbonLoadModel.getDatabaseName }." +
+              s"${ carbonLoadModel.getTableName }" +
               ". Not able to acquire the table status lock due to other operation " +
               "running in the background."
             LOGGER.audit(errorMsg)
@@ -1175,31 +1091,17 @@
   }
 
   def dropTable(
-<<<<<<< HEAD
-      sc: SparkContext,
-      schema: String,
-      table: String) {
-=======
                  sc: SparkContext,
                  schema: String,
-                 table: String,
-                 partitioner: Partitioner) {
->>>>>>> a3c79c72
+                 table: String) {
     val v: Value[Array[Object]] = new ValueImpl()
     new CarbonDropTableRDD(sc, v, schema, table).collect
   }
 
   def cleanFiles(
-<<<<<<< HEAD
-      sc: SparkContext,
-      carbonLoadModel: CarbonLoadModel,
-      storePath: String) {
-=======
                   sc: SparkContext,
                   carbonLoadModel: CarbonLoadModel,
-                  storePath: String,
-                  partitioner: Partitioner) {
->>>>>>> a3c79c72
+                  storePath: String) {
     val table = org.apache.carbondata.core.carbon.metadata.CarbonMetadata.getInstance
       .getCarbonTable(carbonLoadModel.getDatabaseName + "_" + carbonLoadModel.getTableName)
     val carbonCleanFilesLock = CarbonLockFactory
@@ -1215,7 +1117,7 @@
           isForceDeletion = true)
       } else {
         val errorMsg = "Clean files request is failed for " +
-          s"${carbonLoadModel.getDatabaseName}.${carbonLoadModel.getTableName}" +
+          s"${ carbonLoadModel.getDatabaseName }.${ carbonLoadModel.getTableName }" +
           ". Not able to acquire the clean files lock due to another clean files " +
           "operation is running in the background."
         LOGGER.audit(errorMsg)
