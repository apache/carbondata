/*
 * Licensed to the Apache Software Foundation (ASF) under one or more
 * contributor license agreements.  See the NOTICE file distributed with
 * this work for additional information regarding copyright ownership.
 * The ASF licenses this file to You under the Apache License, Version 2.0
 * (the "License"); you may not use this file except in compliance with
 * the License.  You may obtain a copy of the License at
 *
 *    http://www.apache.org/licenses/LICENSE-2.0
 *
 * Unless required by applicable law or agreed to in writing, software
 * distributed under the License is distributed on an "AS IS" BASIS,
 * WITHOUT WARRANTIES OR CONDITIONS OF ANY KIND, either express or implied.
 * See the License for the specific language governing permissions and
 * limitations under the License.
 */
package org.apache.carbondata.hiveexample

import java.io.File
import java.sql.{DriverManager, ResultSet, Statement}

import org.apache.spark.sql.SparkSession

import org.apache.carbondata.common.logging.LogServiceFactory
import org.apache.carbondata.hive.server.HiveEmbeddedServer2

// scalastyle:off println
object HiveExample {

  private val driverName: String = "org.apache.hive.jdbc.HiveDriver"

  def main(args: Array[String]) {
    val rootPath = new File(this.getClass.getResource("/").getPath
                            + "../../../..").getCanonicalPath
    val store = s"$rootPath/integration/hive/target/store"
    val warehouse = s"$rootPath/integration/hive/target/warehouse"
    val metaStore_Db = s"$rootPath/integration/hive/target/carbon_metaStore_db"
    val logger = LogServiceFactory.getLogService(this.getClass.getCanonicalName)
    var resultId = ""
    var resultName = ""
    var resultSalary = ""


    import org.apache.spark.sql.CarbonSession._

    val carbonSession = SparkSession
      .builder()
      .master("local")
      .appName("HiveExample")
      .config("carbonSession.sql.warehouse.dir", warehouse).enableHiveSupport()
      .getOrCreateCarbonSession(
        store, metaStore_Db)

<<<<<<< HEAD
    val carbonHadoopJarPath = s"$rootPath/assembly/target/scala-2.11/carbondata_2.11-1.1" +
      ".0-incubating-SNAPSHOT-shade-hadoop2.7.2.jar"

    val carbon_DefaultHadoopVersion_JarPath =
      s"$rootPath/assembly/target/scala-2.11/carbondata_2.11-1.1" +
        ".0-incubating-SNAPSHOT-shade-hadoop2.2.0.jar"

    val hiveJarPath = s"$rootPath/integration/hive/target/carbondata-hive-1.1" +
      ".0-incubating-SNAPSHOT.jar"

    carbon.sql("""DROP TABLE IF EXISTS HIVE_CARBON_EXAMPLE""".stripMargin)
=======
    carbonSession.sql("""DROP TABLE IF EXISTS HIVE_CARBON_EXAMPLE""".stripMargin)
>>>>>>> 4abe4273

    carbonSession
      .sql(
        """CREATE TABLE HIVE_CARBON_EXAMPLE (ID int,NAME string,SALARY double) STORED BY
          |'CARBONDATA' """
          .stripMargin)

    carbonSession.sql(
      s"""
           LOAD DATA LOCAL INPATH '$rootPath/integration/hive/src/main/resources/data.csv' INTO
           TABLE
         HIVE_CARBON_EXAMPLE
           """)
    carbonSession.sql("SELECT * FROM HIVE_CARBON_EXAMPLE").show()

    carbonSession.stop()

    try {
      Class.forName(driverName)
    }
    catch {
      case classNotFoundException: ClassNotFoundException =>
        classNotFoundException.printStackTrace()
    }

    val hiveEmbeddedServer2 = new HiveEmbeddedServer2()
    hiveEmbeddedServer2.start()
    val port = hiveEmbeddedServer2.getFreePort
    val connection = DriverManager.getConnection(s"jdbc:hive2://localhost:$port/default", "", "")
    val statement: Statement = connection.createStatement

    logger.info(s"============HIVE CLI IS STARTED ON PORT $port ==============")

    statement.execute("CREATE TABLE IF NOT EXISTS " + "HIVE_CARBON_EXAMPLE " +
                      " (ID int, NAME string,SALARY double)")
    statement
      .execute(
        "ALTER TABLE HIVE_CARBON_EXAMPLE SET FILEFORMAT INPUTFORMAT \"org.apache.carbondata." +
        "hive.MapredCarbonInputFormat\"OUTPUTFORMAT \"org.apache.carbondata.hive." +
        "MapredCarbonOutputFormat\"SERDE \"org.apache.carbondata.hive." +
        "CarbonHiveSerDe\" ")

    statement
      .execute(
        "ALTER TABLE HIVE_CARBON_EXAMPLE SET LOCATION " +
        s"'file:///$store/default/hive_carbon_example' ")

    val sql = "SELECT * FROM HIVE_CARBON_EXAMPLE"

    val resultSet: ResultSet = statement.executeQuery(sql)

    var rowsFetched = 0

    while (resultSet.next) {
      if (rowsFetched == 0) {
        println("+---+" + "+-------+" + "+--------------+")
        println("| ID|" + "| NAME |" + "| SALARY        |")

        println("+---+" + "+-------+" + "+--------------+")

        resultId = resultSet.getString("id")
        resultName = resultSet.getString("name")
        resultSalary = resultSet.getString("salary")

        println(s"| $resultId |" + s"| $resultName |" + s"| $resultSalary  |")
        println("+---+" + "+-------+" + "+--------------+")
      }
      else {
        resultId = resultSet.getString("ID")
        resultName = resultSet.getString("NAME")
        resultSalary = resultSet.getString("SALARY")

        println(s"| $resultId |" + s"| $resultName |" + s"| $resultSalary   |")
        println("+---+" + "+-------+" + "+--------------+")
      }
      rowsFetched = rowsFetched + 1
    }
    println(s"******Total Number Of Rows Fetched ****** $rowsFetched")

    logger.info("Fetching the Individual Columns ")

    // fetching the separate columns
    var individualColRowsFetched = 0

    val resultIndividualCol = statement.executeQuery("SELECT NAME FROM HIVE_CARBON_EXAMPLE")

    while (resultIndividualCol.next) {
      if (individualColRowsFetched == 0) {
        println("+--------------+")
        println("| NAME         |")

        println("+---++---------+")

        resultName = resultIndividualCol.getString("name")

        println(s"| $resultName    |")
        println("+---+" + "+---------+")
      }
      else {
        resultName = resultIndividualCol.getString("NAME")

        println(s"| $resultName      |")
        println("+---+" + "+---------+")
      }
      individualColRowsFetched = individualColRowsFetched + 1
    }
    println(" ********** Total Rows Fetched When Quering The Individual Column **********" +
            s"$individualColRowsFetched")

    logger.info("Fetching the Out Of Order Columns ")

    val resultOutOfOrderCol = statement
      .executeQuery("SELECT SALARY,ID,NAME FROM HIVE_CARBON_EXAMPLE")
    var outOfOrderColFetched = 0

    while (resultOutOfOrderCol.next()) {
      if (outOfOrderColFetched == 0) {
        println("+---+" + "+-------+" + "+--------------+")
        println("| Salary|" + "| ID |" + "| NAME        |")

        println("+---+" + "+-------+" + "+--------------+")

        resultId = resultOutOfOrderCol.getString("id")
        resultName = resultOutOfOrderCol.getString("name")
        resultSalary = resultOutOfOrderCol.getString("salary")

        println(s"| $resultSalary |" + s"| $resultId |" + s"| $resultName  |")
        println("+---+" + "+-------+" + "+--------------+")
      }
      else {
        resultId = resultOutOfOrderCol.getString("ID")
        resultName = resultOutOfOrderCol.getString("NAME")
        resultSalary = resultOutOfOrderCol.getString("SALARY")

        println(s"| $resultSalary |" + s"| $resultId |" + s"| $resultName   |")
        println("+---+" + "+-------+" + "+--------------+")
      }
      outOfOrderColFetched = outOfOrderColFetched + 1
    }
    hiveEmbeddedServer2.stop()
    System.exit(0)
  }

}<|MERGE_RESOLUTION|>--- conflicted
+++ resolved
@@ -51,21 +51,9 @@
       .getOrCreateCarbonSession(
         store, metaStore_Db)
 
-<<<<<<< HEAD
-    val carbonHadoopJarPath = s"$rootPath/assembly/target/scala-2.11/carbondata_2.11-1.1" +
-      ".0-incubating-SNAPSHOT-shade-hadoop2.7.2.jar"
-
-    val carbon_DefaultHadoopVersion_JarPath =
-      s"$rootPath/assembly/target/scala-2.11/carbondata_2.11-1.1" +
-        ".0-incubating-SNAPSHOT-shade-hadoop2.2.0.jar"
-
-    val hiveJarPath = s"$rootPath/integration/hive/target/carbondata-hive-1.1" +
-      ".0-incubating-SNAPSHOT.jar"
-
-    carbon.sql("""DROP TABLE IF EXISTS HIVE_CARBON_EXAMPLE""".stripMargin)
-=======
+
     carbonSession.sql("""DROP TABLE IF EXISTS HIVE_CARBON_EXAMPLE""".stripMargin)
->>>>>>> 4abe4273
+
 
     carbonSession
       .sql(
