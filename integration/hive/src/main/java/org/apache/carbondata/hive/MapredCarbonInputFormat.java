/*
 * Licensed to the Apache Software Foundation (ASF) under one or more
 * contributor license agreements.  See the NOTICE file distributed with
 * this work for additional information regarding copyright ownership.
 * The ASF licenses this file to You under the Apache License, Version 2.0
 * (the "License"); you may not use this file except in compliance with
 * the License.  You may obtain a copy of the License at
 *
 *    http://www.apache.org/licenses/LICENSE-2.0
 *
 * Unless required by applicable law or agreed to in writing, software
 * distributed under the License is distributed on an "AS IS" BASIS,
 * WITHOUT WARRANTIES OR CONDITIONS OF ANY KIND, either express or implied.
 * See the License for the specific language governing permissions and
 * limitations under the License.
 */
package org.apache.carbondata.hive;

import java.io.IOException;
import java.util.*;

import org.apache.carbondata.core.metadata.AbsoluteTableIdentifier;
import org.apache.carbondata.core.metadata.CarbonMetadata;
import org.apache.carbondata.core.metadata.CarbonTableIdentifier;
import org.apache.carbondata.core.metadata.schema.table.CarbonTable;
import org.apache.carbondata.core.metadata.schema.table.TableInfo;
import org.apache.carbondata.core.metadata.schema.table.column.CarbonColumn;
import org.apache.carbondata.core.scan.expression.Expression;
import org.apache.carbondata.core.scan.filter.SingleTableProvider;
import org.apache.carbondata.core.scan.filter.TableProvider;
import org.apache.carbondata.core.scan.filter.resolver.FilterResolverIntf;
import org.apache.carbondata.core.scan.model.CarbonQueryPlan;
import org.apache.carbondata.core.scan.model.QueryModel;
import org.apache.carbondata.core.util.CarbonUtil;
import org.apache.carbondata.core.util.DataTypeConverterImpl;
import org.apache.carbondata.hadoop.CarbonInputSplit;
import org.apache.carbondata.hadoop.api.CarbonTableInputFormat;
import org.apache.carbondata.hadoop.readsupport.CarbonReadSupport;
import org.apache.carbondata.hadoop.util.CarbonInputFormatUtil;
import org.apache.carbondata.hadoop.util.SchemaReader;

import org.apache.hadoop.conf.Configuration;
import org.apache.hadoop.fs.Path;
import org.apache.hadoop.hive.ql.io.CombineHiveInputFormat;
import org.apache.hadoop.io.ArrayWritable;
import org.apache.hadoop.mapred.InputFormat;
import org.apache.hadoop.mapred.InputSplit;
import org.apache.hadoop.mapred.JobConf;
import org.apache.hadoop.mapred.RecordReader;
import org.apache.hadoop.mapred.Reporter;
import org.apache.hadoop.mapreduce.Job;
import org.apache.hadoop.mapreduce.lib.input.FileInputFormat;

public class MapredCarbonInputFormat extends CarbonTableInputFormat<ArrayWritable>
    implements InputFormat<Void, ArrayWritable>, CombineHiveInputFormat.AvoidSplitCombination {
<<<<<<< HEAD
  private static final String TABLE_INFO = "mapreduce.input.carboninputformat.tableinfo";
  private static final String TABLE_PATH = "tablePath";
=======
  private static final String CARBON_TABLE = "mapreduce.input.carboninputformat.table";

  /**
   * this method will read the schema from the physical file and populate into CARBON_TABLE
   *
   * @param configuration
   * @throws IOException
   */
  private static void populateCarbonTable(Configuration configuration, String paths)
      throws IOException {
    String dirs = configuration.get(INPUT_DIR, "");
    String[] inputPaths = StringUtils.split(dirs);
    String validInputPath = null;
    if (inputPaths.length == 0) {
      throw new InvalidPathException("No input paths specified in job");
    } else {
      if (paths != null) {
        for (String inputPath : inputPaths) {
          if (paths.startsWith(inputPath.replace("file:", ""))) {
            validInputPath = inputPath;
            break;
          }
        }
      }
    }
    AbsoluteTableIdentifier absoluteTableIdentifier = AbsoluteTableIdentifier
        .from(validInputPath, getDatabaseName(configuration), getTableName(configuration));
    // read the schema file to get the absoluteTableIdentifier having the correct table id
    // persisted in the schema
    CarbonTable carbonTable = SchemaReader.readCarbonTableFromStore(absoluteTableIdentifier);
    configuration.set(CARBON_TABLE, ObjectSerializationUtil.convertObjectToString(carbonTable));
    setTableInfo(configuration, carbonTable.getTableInfo());
  }

  private static CarbonTable getCarbonTable(Configuration configuration, String path)
      throws IOException {
    populateCarbonTable(configuration, path);
    // read it from schema file in the store
    String carbonTableStr = configuration.get(CARBON_TABLE);
    return (CarbonTable) ObjectSerializationUtil.convertStringToObject(carbonTableStr);
  }
>>>>>>> 520ee50a

  @Override public InputSplit[] getSplits(JobConf jobConf, int numSplits) throws IOException {
    populateCarbonTable(jobConf);
    String tableInfoStr = jobConf.get(TABLE_INFO);
    Job jobContext = Job.getInstance(jobConf);
    List<org.apache.hadoop.mapreduce.InputSplit> splitList = super.getSplits(jobContext);
    InputSplit[] splits = new InputSplit[splitList.size()];
    CarbonInputSplit split;
    for (int i = 0; i < splitList.size(); i++) {
      split = (CarbonInputSplit) splitList.get(i);
      splits[i] = new CarbonHiveInputSplit(split.getSegmentId(), split.getPath(), split.getStart(),
          split.getLength(), split.getLocations(), split.getNumberOfBlocklets(),
          split.getVersion(), split.getBlockStorageIdMap(),
          split.getDeleteDeltaFiles(), split.getDetailInfo(), tableInfoStr);
    }
    return splits;
  }

  @Override
  public RecordReader<Void, ArrayWritable> getRecordReader(InputSplit inputSplit, JobConf jobConf,
      Reporter reporter) throws IOException {
    CarbonHiveInputSplit hiveInputSplit = (CarbonHiveInputSplit)inputSplit;
    jobConf.set(TABLE_INFO, hiveInputSplit.getTableInfo());
    jobConf.set(CarbonTableInputFormat.INPUT_SEGMENT_NUMBERS, "");
    QueryModel queryModel = getQueryModel(jobConf);
    CarbonReadSupport<ArrayWritable> readSupport = new CarbonDictionaryDecodeReadSupport<>();
    return new CarbonHiveRecordReader(queryModel, readSupport, inputSplit, jobConf);
  }

  /**
   * this method will read the schema from the physical file and populate into CARBON_TABLE
   *
   * @param configuration
   * @throws IOException
   */
  private CarbonTable populateCarbonTable(Configuration configuration)
      throws IOException {
    TableInfo tableInfo = getTableInfo(configuration);
    CarbonMetadata metadata = CarbonMetadata.getInstance();
    CarbonTable carbonTable = null;
    if (tableInfo != null) {
      carbonTable = CarbonTable.buildFromTableInfo(tableInfo);
      metadata.addCarbonTable(carbonTable);
      return carbonTable;
    }
    String[] paths = configuration.get(FileInputFormat.INPUT_DIR).split(",");
    Arrays.sort(paths);
    String tablePath = paths[0];
    AbsoluteTableIdentifier absoluteTableIdentifier =
        AbsoluteTableIdentifier.fromTablePath(tablePath.replace("file:", ""));
    // read the schema file to get the absoluteTableIdentifier having the correct table id
    // persisted in the schema
    CarbonTableIdentifier tableIdentifier = absoluteTableIdentifier.getCarbonTableIdentifier();
    carbonTable = metadata.getCarbonTable(tableIdentifier.getTableUniqueName());
    if (carbonTable == null) {
      if (configuration.get("carbonSchemaPartsNo") != null) {
        carbonTable = metadata.getCarbonTable(tableIdentifier.getTableUniqueName());
        if (carbonTable == null) {
          Map<String, String> properties = configuration.getValByRegex("carbon.+");
          String partsNo = properties.get("carbonSchemaPartsNo");
          int numParts = Integer.parseInt(partsNo);
          String schemaPart = null;
          for (int i = 0; i < numParts; i++) {
            schemaPart = properties.get("carbonSchema" + i);
            schemaPart = schemaPart.replaceAll("\\\\", "");
            properties.put("carbonSchema" + i, schemaPart);
          }
          tableInfo = CarbonUtil.convertGsonToTableInfo(properties);
          metadata.loadTableMetadata(tableInfo);
          carbonTable = metadata.getCarbonTable(tableIdentifier.getTableUniqueName());
        }
      } else {
        carbonTable = SchemaReader.readCarbonTableFromStore(absoluteTableIdentifier);
        metadata.addCarbonTable(carbonTable);
      }
    }
    setTableInfo(configuration, carbonTable.getTableInfo());

    return carbonTable;
  }

  private QueryModel getQueryModel(Configuration configuration) throws IOException {
    CarbonTable carbonTable = populateCarbonTable(configuration);
    TableProvider tableProvider = new SingleTableProvider(carbonTable);
    // getting the table absoluteTableIdentifier from the carbonTable
    // to avoid unnecessary deserialization

    AbsoluteTableIdentifier identifier = carbonTable.getAbsoluteTableIdentifier();
    String projection = getProjection(configuration, carbonTable,
        identifier.getCarbonTableIdentifier().getTableName());
    CarbonQueryPlan queryPlan = CarbonInputFormatUtil.createQueryPlan(carbonTable, projection);
    QueryModel queryModel =
        QueryModel.createModel(identifier, queryPlan, carbonTable, new DataTypeConverterImpl());
    // set the filter to the query model in order to filter blocklet before scan
    Expression filter = getFilterPredicates(configuration);
    CarbonInputFormatUtil.processFilterExpression(filter, carbonTable, null, null);
    FilterResolverIntf filterIntf =
        CarbonInputFormatUtil.resolveFilter(filter, identifier, tableProvider);
    queryModel.setFilterExpressionResolverTree(filterIntf);

    return queryModel;
  }

  /**
   * Return the Projection for the CarbonQuery.
   *
   * @param configuration
   * @param carbonTable
   * @param tableName
   * @return
   */
  private String getProjection(Configuration configuration, CarbonTable carbonTable,
      String tableName) {
    // query plan includes projection column
    String projection = getColumnProjection(configuration);
    if (projection == null) {
      projection = configuration.get("hive.io.file.readcolumn.names");
    }
    List<CarbonColumn> carbonColumns = carbonTable.getCreateOrderColumn(tableName);
    List<String> carbonColumnNames = new ArrayList<>();
    StringBuilder allColumns = new StringBuilder();
    StringBuilder projectionColumns = new StringBuilder();
    for (CarbonColumn column : carbonColumns) {
      carbonColumnNames.add(column.getColName().toLowerCase());
      allColumns.append(column.getColName() + ",");
    }

    if (!projection.equals("")) {
      String[] columnNames = projection.split(",");
      //verify that the columns parsed by Hive exist in the table
      for (String col : columnNames) {
        //show columns command will return these data
        if (carbonColumnNames.contains(col.toLowerCase())) {
          projectionColumns.append(col + ",");
        }
      }
      return projectionColumns.substring(0, projectionColumns.lastIndexOf(","));
    } else {
      return allColumns.substring(0, allColumns.lastIndexOf(","));
    }
  }

  @Override public boolean shouldSkipCombine(Path path, Configuration conf) throws IOException {
    return true;
  }
}<|MERGE_RESOLUTION|>--- conflicted
+++ resolved
@@ -17,7 +17,8 @@
 package org.apache.carbondata.hive;
 
 import java.io.IOException;
-import java.util.*;
+import java.util.ArrayList;
+import java.util.List;
 
 import org.apache.carbondata.core.metadata.AbsoluteTableIdentifier;
 import org.apache.carbondata.core.metadata.CarbonMetadata;
@@ -53,52 +54,8 @@
 
 public class MapredCarbonInputFormat extends CarbonTableInputFormat<ArrayWritable>
     implements InputFormat<Void, ArrayWritable>, CombineHiveInputFormat.AvoidSplitCombination {
-<<<<<<< HEAD
   private static final String TABLE_INFO = "mapreduce.input.carboninputformat.tableinfo";
   private static final String TABLE_PATH = "tablePath";
-=======
-  private static final String CARBON_TABLE = "mapreduce.input.carboninputformat.table";
-
-  /**
-   * this method will read the schema from the physical file and populate into CARBON_TABLE
-   *
-   * @param configuration
-   * @throws IOException
-   */
-  private static void populateCarbonTable(Configuration configuration, String paths)
-      throws IOException {
-    String dirs = configuration.get(INPUT_DIR, "");
-    String[] inputPaths = StringUtils.split(dirs);
-    String validInputPath = null;
-    if (inputPaths.length == 0) {
-      throw new InvalidPathException("No input paths specified in job");
-    } else {
-      if (paths != null) {
-        for (String inputPath : inputPaths) {
-          if (paths.startsWith(inputPath.replace("file:", ""))) {
-            validInputPath = inputPath;
-            break;
-          }
-        }
-      }
-    }
-    AbsoluteTableIdentifier absoluteTableIdentifier = AbsoluteTableIdentifier
-        .from(validInputPath, getDatabaseName(configuration), getTableName(configuration));
-    // read the schema file to get the absoluteTableIdentifier having the correct table id
-    // persisted in the schema
-    CarbonTable carbonTable = SchemaReader.readCarbonTableFromStore(absoluteTableIdentifier);
-    configuration.set(CARBON_TABLE, ObjectSerializationUtil.convertObjectToString(carbonTable));
-    setTableInfo(configuration, carbonTable.getTableInfo());
-  }
-
-  private static CarbonTable getCarbonTable(Configuration configuration, String path)
-      throws IOException {
-    populateCarbonTable(configuration, path);
-    // read it from schema file in the store
-    String carbonTableStr = configuration.get(CARBON_TABLE);
-    return (CarbonTable) ObjectSerializationUtil.convertStringToObject(carbonTableStr);
-  }
->>>>>>> 520ee50a
 
   @Override public InputSplit[] getSplits(JobConf jobConf, int numSplits) throws IOException {
     populateCarbonTable(jobConf);
